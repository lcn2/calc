/*
 * file - file I/O routines callable by users
 *
 * Copyright (C) 1999-2007,2014,2021,2023  David I. Bell and Landon Curt Noll
 *
 * Primary author:  David I. Bell
 *
 * Calc is open software; you can redistribute it and/or modify it under
 * the terms of the version 2.1 of the GNU Lesser General Public License
 * as published by the Free Software Foundation.
 *
 * Calc is distributed in the hope that it will be useful, but WITHOUT
 * ANY WARRANTY; without even the implied warranty of MERCHANTABILITY
 * or FITNESS FOR A PARTICULAR PURPOSE.  See the GNU Lesser General
 * Public License for more details.
 *
 * A copy of version 2.1 of the GNU Lesser General Public License is
 * distributed with calc under the filename COPYING-LGPL.  You should have
 * received a copy with calc; if not, write to Free Software Foundation, Inc.
 * 51 Franklin Street, Fifth Floor, Boston, MA  02110-1301, USA.
 *
 * Under source code control:   1996/05/24 05:55:58
 * File existed as early as:    1996
 *
 * chongo <was here> /\oo/\     http://www.isthe.com/chongo/
 * Share and enjoy!  :-)        http://www.isthe.com/chongo/tech/comp/calc/
 */


#if !defined(INCLUDE_FILE_H)
#define INCLUDE_FILE_H


<<<<<<< HEAD
#include <stdio.h>

#if defined(CALC_SRC)	/* if we are building from the calc source tree */
# include "value.h"
=======
#if defined(CALC_SRC)   /* if we are building from the calc source tree */
>>>>>>> e35bb7ff
# include "have_fgetsetpos.h"
#else
# include <calc/value.h>
# include <calc/have_fgetsetpos.h>
#endif


/*
 * Definition of opened files.
 */
#define MODE_LEN (sizeof("rb+")-1)
typedef struct {
        FILEID id;              /* id to identify this file */
        FILE *fp;               /* real file structure for I/O */
        dev_t dev;              /* file device */
        ino_t inode;            /* file inode */
        char *name;             /* file name */
        bool reading;           /* true if opened for reading */
        bool writing;           /* true if opened for writing */
        bool appending;         /* true if also opened for appending */
        bool binary;            /* true if binary mode - mode ignored/unused */
        char action;            /* most recent use for 'r', 'w' or 0 */
        char mode[MODE_LEN+1];  /* open mode */
} FILEIO;


/*
 * fgetpos/fsetpos vs fseek/ftell interface
 *
 * f_seek_set(FILE *stream, FILEPOS *loc)
 *      Seek loc bytes from the beginning of the open file, stream.
 *
 * f_tell(FILE *stream, FILEPOS *loc)
 *      Set loc to bytes from the beginning of the open file, stream.
 *
 * We assume that if your system does not have fgetpos/fsetpos,
 * then it will have a FILEPOS that is a scalar type (e.g., long).
 * Some obscure systems without fgetpos/fsetpos may not have a simple
 * scalar type.  In these cases the f_tell macro below will fail.
 */
#if defined(HAVE_FGETSETPOS)

#define f_seek_set(stream, loc) fsetpos((FILE*)(stream), (FILEPOS*)(loc))
#define f_tell(stream, loc) fgetpos((FILE*)(stream), (FILEPOS*)(loc))

#else

#define f_seek_set(stream, loc)  \
        fseek((FILE*)(stream), *(FILEPOS*)(loc), SEEK_SET)
#define f_tell(stream, loc) (*((FILEPOS*)(loc)) = ftell((FILE*)(stream)))

#endif


/*
 * external functions
 */
E_FUNC FILEIO * findid(FILEID id, int writable);
E_FUNC int fgetposid(FILEID id, FILEPOS *ptr);
E_FUNC int fsetposid(FILEID id, FILEPOS *ptr);
E_FUNC int get_open_siz(FILE *fp, ZVALUE *res);
E_FUNC char* findfname(FILEID);
E_FUNC FILE *f_pathopen(char *name, char *mode, char *pathlist,
                        char **openpath);


#endif /* !INCLUDE_FILE_H */<|MERGE_RESOLUTION|>--- conflicted
+++ resolved
@@ -31,14 +31,10 @@
 #define INCLUDE_FILE_H
 
 
-<<<<<<< HEAD
 #include <stdio.h>
 
 #if defined(CALC_SRC)	/* if we are building from the calc source tree */
 # include "value.h"
-=======
-#if defined(CALC_SRC)   /* if we are building from the calc source tree */
->>>>>>> e35bb7ff
 # include "have_fgetsetpos.h"
 #else
 # include <calc/value.h>
