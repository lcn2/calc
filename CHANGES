The following are the changes from calc version 2.15.1.2 to 2.16.0.0:

    Starting with calc version 2.16.0.0, the ability to perform arithmetic
    on addresses of values in calc objects has been greatly restricted.

    Most arithmetic on of value addresses could easily cause calc to
    crash.  For example, prior to calc version 2.16.0.0, the following
    command was likely to crash calc:

        calc '*((&.)+1e9)'

    Subtracting two value addresses is permitted, however there is NO
    guarantee that the address of a value will remain consistent across
    calc runs.  Addresses of values depend on the circumstances of when
    the calc values were formed.

    The above restrictions and caveats apply to addresses of values.
    Such restrictions and caveats to NOT apply to the addresses of
    octets, NOR to the addresses within strings.  If isptr(x) == 2, then
    x is value-pointer and the above mentioned restrictions and caveats apply.

    See "help address" for more information on value address arithmetic.

    Added E_INVALID_DEREF (10610) error code to indicate the invalid
    dereferencing a non-variable.

    Added E_INVALID_ADDR_OP (10611) error code to indicate an invalid
    arithmetic address operation.

    We plan to let this most recent change settle down before performing
    the calc v2 to calc v3 fork.  Therefore, version 2.16.1.0 will form
    the basis for the calc v2 to calc v3 fork.


The following are the changes from calc version 2.15.1.2 to 2.15.1.2:

    Removed use of HAVE_MEMMOVE as well have_memmv.c.  Removed the
    building and including of have_memmv.h.  Removed the memmove()
    function in blkcpy.c, used when HAVE_MEMMOVE was NOT defined.
    The libc memmove(3) function as defined by <string.h> is now
    required to compile calc because the replacement code in
    blkcpy.c q was problematic, especially when regions overlap.
    The HAVE_MEMMOVE make symbol was removed from Makefile.config.
    Thanks to GitHub user @skeeto for reporting this problem.


The following are the changes from calc version 2.15.1.1 to 2.15.1.1:

    Change Makefile.config to, if not using not HomeBrew, then try to
    detect macports and/or using /opt/local/{lib,include}.

    Put full date range (1989-2025) of calc source into version.h.

<<<<<<< HEAD
    Adding support for pipe/fork/exec via custom functions thanks
    to a contribution by GitHub user @vike2000.

    Version 2.16.0.0 will form the basis for the calc v2 to calc v3 fork.

=======
>>>>>>> b799906b

The following are the changes from calc version 2.15.0.7 to 2.15.1.0:

    Converted all ASCII tabs to ASCII spaces using a 8 character
    tab stop, for all files, except for all Makefiles (plus rpm.mk).
    The command `git diff -w` reports no changes.  There is no
    functionality change in calc: only ASCII tabs to ASCII spaces.

    Fixed trailblank.  It was pruning . in its find search.
    Added check for ASCII tabs is non-Makefiles.

The following are the changes from calc version 2.15.0.6 to 2.15.0.7:

    Thanks to GitHub user @bambooleafz a critical bug (GitHub issue
    #148 - https://github.com/lcn2/calc/issues/148) they identified
    was fixed.


The following are the changes from calc version 2.15.0.5 to 2.15.0.6:

     Thanks to GitHub user @ashamedbit, a long standing memory leak in
     zrandom.c has been fixed.


The following are the changes from calc version 2.15.0.4 to 2.15.0.5:

     make clobber now removes the legacy files: have_fpos.h, help/man,
     and help/usage.  The latter 2 are now managed as help aliases
     in help.c.

     make install now removes the legacy files: ${HELPDIR}/man
     and ${HELPDIR}/usage.

     Fixed a problem where, when calc was linked with and uses GNU
     readline then for any multi-line copy-and-paste, only the first
     line is executed.  Thanks to GitHub user @malfisya for reporting
     this problem, and thanks to GitHub user @gromit1811 for doing
     the research needed to overcome deficiencies in the GNU readline
     documentation, and for supplying the work-a-round to allow
     multi-line copy-and-paste to work as expected!


The following are the changes from calc version 2.15.0.3 to 2.15.0.4:

    Fixed bug that caused calc to fail to compile filepos2z() in file.c
    on little endian machines for the Debian apcalc package.  Thanks to
    Martin Buck (m at rtin-buck dor de) for for fix.

    Removed unused macros from zmath.h:

        SWAP_B32_IN_HASH(dest, src)
        SWAP_B16_IN_HASH(dest, src)
        SWAP_B8_IN_HASH(dest, src)
        SWAP_B32_IN_FLAG(dest, src)
        SWAP_B16_IN_FLAG(dest, src)
        SWAP_B8_IN_FLAG(dest, src)

    When SWAP_HALF_IN_B32(dest, src), SWAP_B32_IN_FULL(dest, src),
    SWAP_B16_IN_HALF(dest, src), SWAP_B32_IN_bool(dest, src),
    or SWAP_B32_IN_LEN(dest, src), SWAP_HALF_IN_FILEPOS(dest, src)
    is an assignment such as:

        (*(dest) = *(src))

    We now case the dest and src pointers to the proper type before
    referencing and performing the assignment.

    Documented unexpected behavior when calc is running in
    "shell script mode" and the prompt builtin function is used
    without the -p flag.  Updated help/prompt, help/unexpected
    and the calc man page accordingly.

    Unless calc is given the -p command line option, calc will reopen
    stdin as /dev/null instead of just closing stdin.  This prevents
    subsequent opens grabbing the 1st file descriptor.

    Disable regress tests 4709, 4710, and 7763 because they print
    multi-byte sequences, which are just fine for calc, the awk
    used to evaluate the regression suite output in some legacy
    systems report a "multibyte conversion failure".

    Added a number of missing Makefile variables to the "make env" rule.

    The man command is used to format the calc.1 man page into calc.usage.

    The "help calc" command now prints the formatted calc man page (calc.usage).
    The "help man" command now prints the formatted calc man page (calc.usage).
    The "help usage" command now prints the formatted calc man page (calc.usage).

    The file, calc.cat1, is formed by gzipping the calc.usage
    formatted man page.  The calc.cat1 is installed as the calc
    cat section 1 man page.

    Updated the Copyright string in version.c to refer to
    the COPYING file and the "help copying" command.

    Added calc.cat1 to .gitignore.  Using "sort -d -u" to sort .gitignore content.

    Avoiding use of modern [[ and ]] in Makefile for those legacy systems
    whose shell do not support them.  Be sure to use ||'s between []'s
    to avoid problems with legacy shell such as the Bourne shell. *sigh*

    Fixed the order of "help full" to match the order of topics listed
    buy the "help help" command.

    Sorted the halias[] help topics table in help.c using sort -d -u.


The following are the changes from calc version 2.15.0.1 to 2.15.0.2:

    Updated BUGS about MSYS2 on Windows compiling of calc.

    Added more git related checks and sanity checks to chk_tree.

    Added ${FSANITIZE} make variable to Makefile.config to hold
    common Address Sanitizer (ASAN) optins to modern Linux and macOS.
    The Address Sanitizer is NOT enabled not compiled in by default.
    Improved comments in Makefile.local for RHEL9.2 (Linux) and for
    macOS 14.0 that, when uncommented and calc is recompiled (i.e.,
    make clobber all) will enable the Address Sanitizer (ASAN) for calc.

    Fixed memory leaks in the logn, aversin, acoversin, avercos,
    acovercos, ahaversin, ahavercos, ahacovercos, aexsec,
    aexcsc, and acrd.

    Fixed a compile error in zmath.h that impacted legacy 32-bit Big
    Endian machines.  Thanks goes to GitHub user @gromit1811 for their
    pull request.

    Fixed the check for <sys/mount.h> when forming have_sys_mount.h.
    Thanks goes to GitHub user @gromit1811 for their pull request.

    Added "STATIC bool blum_initialized = false" to zrandom.c to improve
    how the code detects if the Blum-Blum-Shub pseudo-random number
    generator is seeded or not, and how to free the state correctly.

    NOTE: There is a very minor memory leak in zrandom.c that will be
    fixed in a later release.


The following are the changes from calc version 2.14.3.5 to 2.15.0.1:

    The tarball for calc version 2.15.0.0 was missing version.h.
    The version.h is now listed as part of the calc distribution.

    Added the following new trigonometric functions:

        versin(x [,eps])        versed trigonometric sine
        coversin(x [,eps])      coversed trigonometric sine
        vercos(x [,eps])        versed trigonometric cosine
        covercos(x [,eps])      coversed trigonometric cosine
        aversin(x [,eps])       inverse versed trigonometric sine
        acoversin(x [,eps])     inverse coversed trigonometric sine
        avercos(x [,eps])       inverse versed trigonometric cosine
        acovercos(x [,eps])     inverse coversed trigonometric cosine
        haversin(x [,eps])      half versed trigonometric sine
        hacoversin(x [,eps])    half coversed trigonometric sine
        havercos(x [,eps])      half versed trigonometric cosine
        hacovercos(x [,eps])    half coversed trigonometric cosine
        ahaversin(x [,eps])     inverse half versed trigonometric sine
        ahacoversin(x [,eps])   inverse half coversed trigonometric sine
        ahavercos(x [,eps])     inverse half versed trigonometric cosine
        ahacovercos(x [,eps])   inverse half coversed trigonometric cosine
        exsec(x [,eps])         exterior trigonometric secant
        aexsec(x [,eps])        inverse exterior trigonometric secant
        excsc(x [,eps])         exterior trigonometric cosecant
        aexcsc(x [,eps])        inverse exterior trigonometric cosecant
        crd(x [,eps])           trigonometric chord of a unit circle
        acrd(x [,eps])          inverse trigonometric chord of a unit circle
        cas(x [,eps])           trigonometric cosine plus sine
        cis(x [,eps])           Euler's formula

    As Msys2 is a fork of Cygwin, if the OSNAME is Msys, the Cygwin
    target will be used.  Thanks to GitHub user @iahung2 for the
    pull request.

    Support for win32 and DJGPP has been dropped.  Calc version
    2.14.3.5 was the last to make references to win32 and make
    references to DJGPP.  Future versions of calc may work under
    those systems, we just elected to remove the somewhat out of
    date and awkward `win32.mkdef` and related win32 references.

    If you are a win32 user, please feel free to create a win32
    target in Makefile.target and submit as a pull request.
    If you are a DJGPP user, please feel free to create a DJGPP
    target in Makefile.target and submit as a pull request.
    Until someone can test such systems, we prefer to wait
    until someone is able to test and supply a pull request.

    Added PTR_LEN (length of a pointer) and PTR_BITS (bit length
    of a pointer) to longbits.h.

    Moved calc version definition from version.c to version.h.

    Sorted the order of symbols printed by "make env".

    Test if <stdbool.h> exists and set HAVE_STDBOOL_H accordingly
    in have_stdbool.h.  Added HAVE_STDBOOL_H to allow one to force
    this value.

    Added "bool.h" include file to support use of boolean symbols,
    true and false for pre-c99 C compilers.  The "bool.h" include
    file defines TRUE as true, FALSE as false, and BOOL as bool:
    for backward compatibility.

    Replaced in C source, TRUE with true, FALSE with false, and
    BOOL with bool.

    Fixed have_statfs optional executable file extension ${EXT{ in
    the ${UTIL_PROGS} make variable.

    Test if <stdint.h> exists and set HAVE_STDINT_H accordingly
    in have_stdint.h.  Added HAVE_STDINT_H to allow one to force
    this value.

    Test if <inttypes.h> exists and set HAVE_INTTYPES_H accordingly
    in have_inttypes.h.  Added HAVE_INTTYPES_H to allow one to force
    this value.

    Added c_chk.c to check the compiler and C include for calc
    requirements.  If you are unable to compile this program, or
    if this program when compiles does not exit 0, then your C
    compiler and/or C include fails to meet calc requirements.
    Compilers that are at least c99 MUST be able to compile this
    program such that when run will exit 0.

    The "make hsrc" file will attempt to compile and run c_chk and
    will warn if the C compiler and/or C include fails to meet
    calc requirements.  The "make debug" system will run c_chk -c
    to print information about the C compiler and C include.
    Currently failure to compile cc_chk.c or c_chk exiting non-0
    will just print "WARNING!!" strings to stderr.

    The make chk_c file also forms status.chk_c.h which either
    defines CHK_C when the C compiler and select include files
    appear to meet calc requirements, or undefines CHK_C
    when it does not.

    Added int.h as a central place for calc integer types and
    integer macros.

    Removed `-R release_file` and `-r release_file` command
    line options from `ver_calc`.  Add `-h` option.  Updated
    comments in "README.RELEASE", which serves as the contents
    of the calc command "help release".

    Added log2(x [,eps]) builtin function.  When x is an integer
    power of 2, log2(x) will return an integer, otherwise it will
    return the equivalent of ln(x)/ln(2).

    Removed CALC2_COMPAT in favor of ckecking if MAJOR_VER < 3.

    The sign element in a ZVALUE is now of type SIGN, which is either
    SB32 when MAJOR_VER < 3, or a bool otherwise.

    The len element in a ZVALUE is of type LEN.  LEN type is SB32 when
    MAJOR_VER < 3, or a uintptr_t otherwise.

    Setting an invalid epsilon via the epsilon(value) or confiv("epsilon",
    value) triggers an error.  The epsilon value must be: 0 < epsilon < 1.

    Added new logn(x, n [,eps]) builtin to compute logarithms to base n.

    Verify that eps arguments (error tolerance arguments that override
    the default epsilon value) to builtin functions have proper values.
    Previously the eps argument had little to no value checks for
    many builtin functions.

    Document in help files for builtin functions that take eps arguments,
    the LIMIT range for such eps values.

    Removed old Makefile testing rules for make dbx and make gdb.

    Improved "make run" to execute calccalc using shared libraries
    from the local directory, and with reading of the startup scripts
    disabled.

    Changed "make prep" to perform various tests that are used to
    help verify that calc is ready for a release.  Added the
    update_ver tool, (formerly verupdate) and the trailblank tool
    that existed outside of the calc source base but neverthless
    used in the calc release process.  Both of these tools are used
    by "make prep".

    Added Makefile testing rule "make testfuncsort" to check for
    the sort of the builtin function list.  Changed the order that
    builtin functions are listed by "show builtin" and the help/builtin
    to match the sorting of "LANG=C LC_ALL=C sort -d -u".

    Added c_to_q(COMPLEX *c, bool cfree) to make is easier to convert
    a COMPLEX value that is real (imag part is 0) into a NUMBER and
    optionally free the COMPLEX value.  The func.c code now uses c_to_q().

    Added q_to_c(NUMBER *q) to make it easier to convert a NUMBER
    into an allocated COMPLEX value.

    Added new vercos(x, [,eps]) for versed cosine and covercos(x, [,eps])
    for inverse versed cosine.

    Added new avercos(x, [,eps]) for inverse versed cosine and acovercos(x, [,eps])
    for inverse coversed cosine.

    Improved comments about use of the ${CALC_ENV} Makefile variable.
    Noted in Makefile.cal where and how the ${CALC_ENV} is used.
    Use ${CALC_ENV} Makefile variable were needed.

    Modified regression test cal/regress.cal: in some cases test numbers
    were adjusted.  Add comments indicate which test numbers apply to
    which code.  Indicated where there is room for new tests.
    Expanded the end of test numbers from 9999 to  99999.

    To make the meaning a bit more clear in cal/regress.cal, we have
    renamed the following test calc resource files that are related to
    the calc regression test suite:

        cal/test1700.cal -> cal/test8000.read.cal
        cal/test2300.cal -> cal/test2300.obj_incdec.cal
        cal/test2600.cal -> cal/test2600.numfunc.cal
        cal/test2700.cal -> cal/test2700.isqrt.cal
        cal/test3100.cal -> cal/test3100.matobj.cal
        cal/test3400.cal -> cal/test3400.trig.cal
        cal/test4000.cal -> cal/test4000.ptest.cal
        cal/test4100.cal -> cal/test4100.redc.cal
        cal/test4600.cal -> cal/test4600.fileop.cal
        cal/test5100.cal -> cal/test5100.newdecl.cal
        cal/test5200.cal -> cal/test5200.globstat.cal
        cal/test8400.cal -> cal/test8400.quit.cal
        cal/test8500.cal -> cal/test8500.divmod.cal
        cal/test8600.cal -> cal/test8600.maxargs.cal
        cal/set8700.cal -> cal/test8700.dotest.cal
        cal/test8900.cal -> cal/test8900.special.cal
        cal/test9300.cal -> cal/test9300.frem.cal

    Added to test 94dd, read of a number of new calc resource files
    that are not already read as a result of the calc regression test suite.

    Fixed more documentation and code comments that referred to the
    old additive 55 (a55) shuffle pseudo-random number generator.
    We have been using the subtractive 100 shuffle pseudo-random
    number generator in place of the additive 55 generator for a
    while now.

    Improved help files trigonometric functions.  They were corrected
    to indicate that complex arguments are allowed: an oversight
    from long ago when those trigonometric functions were expanded
    to include complex arguments.  The EXAMPLE sections were expanded
    and made consistent, where applicable, across the trigonometric
    help files.  Documented libcalc functions in the SEE ALSO sections.

    Improved "SEE ALSO" for the hyperbolic function help files.

    Expanded the calc regression test suite test 34dd to test various
    real and complex values for trigonometric functions.

    Added complex multiple approximation function to commath.c so
    that users of libcalc may directly round complex number to
    nearest multiple of a given real number:

        E_FUNC COMPLEX *cmappr(COMPLEX *c, NUMBER *e, long rnd, bool cfree);

    For example:

        COMPLEX *c;             /* complex number to round to nearest epsilon */
        NUMBER *eps;            /* epsilon rounding precision */
        COMPLEX *res;           /* c rounded to nearest epsilon */
        long rnd = 24L;         /* a common rounding mode */
        bool ok_to_free;        /* true ==> free c, false ==> do not free c */

        ...

        res = cmappr(c, eps, ok_to_free);

    The complex trigonometric functions tan, cot, sec, csc were
    implemented in func.c as calls to complex sin and complex cos.
    We added the following direct calls to comfunc.c so that users
    of libcalc may call them directly:

        E_FUNC COMPLEX *c_tan(COMPLEX *c, NUMBER *eps);
        E_FUNC COMPLEX *c_cot(COMPLEX *c, NUMBER *eps);
        E_FUNC COMPLEX *c_sec(COMPLEX *c, NUMBER *eps);
        E_FUNC COMPLEX *c_cot(COMPLEX *c, NUMBER *eps);

    Added help/errorcodes rule to the top level Makefile.

    Added E_USERMAX symbol (== 32767) to indicate the maximum value
    allowed for user error codes.

    Improved help/error.  Added text about error code ranges and
    range symbols.

    Changed calc_errno a global int variable so that is may be directly
    accessed by libcalc users.

    Further improve help files for help/errno, help/error, help/newerror,
    help/stoponerror and help/strerror by adding to documentation
    of the calc error code system as well as libcalc interface
    where applicable.

    Changed #define E_USERDEF to #define E__USERDEF.

    Removed use of E_USERDEF, E__BASE, E__COUNT, and E__HIGHEST
    from custom/c_sysinfo because the c_sysinfo is just a demo
    and this will simplify the custom/Makefile.

    The include file calcerr.h is now the errsym.h include file.
    The calcerr.tbl has been replaced by errtbl.c and errtbl.h.

    The calcerr_c.awk, calcerr_c.sed, calcerr_h.awk, and
    calcerr_h.sed files are now obsolete and have been removed.
    The calcerr.c and calcerr.h now obsolete and are no longer built.

    The calc computation error codes, symbols and messages are now in
    a error_table[] array of struct errtbl.

    An E_STRING is a string corresponds to an error code #define.
    For example, the E_STRING for the calc error E_STRCAT,
    is the string "E_STRING".  An E_STRING must now match
    the regular expression: "^E_[A-Z0-9_]+$".

    The old array error_table[] of error message strings has been
    replaced by a new error_table[] array of struct errtbl.  The struct
    errtbl array holds calc errnum error codes, the related E_STRING
    symbol as a string, and the original related error message.
    To add new computation error codes, add them near the bottom of the
    error_table[] array, just before the NULL entry.

    The ./errcode utility, when run, will verify the consistency of
    the error_table[] array.

    The Makefile uses ./errcode -e to generate the contents of
    help/errorcodes file.  The help errorcodes now prints
    information from the new cstruct errtbl error_table[] array.

    The help/errorcodes.hdr and help/errorcodes.sed files are
    now obsolete and have been removed.

    The Makefile uses ./errcode -d to generate the contents of the
    errsym.h include file.

    Code that used the old array error_table[] of error message strings
    such as:

        #include "calcerr.h"

        char *msg;      /* calc computation error message */

        msg = error_table[errnum - E__BASE];

    where errnum is the calc computation error code
    E__BASE <= errnum <= E__HIGHEST, may now use:

        #include "errtbl.h"
        #include "errsym.h"

        char *msg;      /* calc computation error message */

        msg = error_table[errnum - E__BASE].errmsg;

    Rename the #define E__COUNT to ECOUNT to avoid confusion
    with "E_STRING" error symbols.

    Renamed "E_1OVER0" to "E_DIVBYZERO".
    Renamed "E_0OVER0" to "E_ZERODIVZERO".

    The verify_error_table() function that does a verification
    the error_table[] array and setup private_error_alias[] array
    is now called by libcalc_call_me_first().

    Fix comment about wrong include file in have_sys_mount.h.

    Removed unused booltostr() and strtobool() macros from bool.h.

    Moved define of math_error(char *, ...) from zmath.h to errtbl.h.
    The errtbl.h include file, unless ERRCODE_SRC is defined
    also includes attribute.h and errsym.h.

    Added E_STRING to error([errnum | "E_STRING"]) builtin function.
    Added E_STRING to errno([errnum | "E_STRING"]) builtin function.
    Added E_STRING to strerror([errnum | "E_STRING"]) builtin function.
    Calling these functions with an E_STRING errsym is the same as calling
    them with the matching errnum code.

    Standardized on calc computation error related E_STRING strings
    where there are a set of related codes.  Changed "E_...digits" into
    "E_..._digits".  For example, E_FPUTC1 became E_FPUTC_1, E_FPUTC2
    became E_FPUTC_2, and E_FPUTC3 became E_FPUTC_3.  In a few cases
    such as E_APPR became E_APPR_1, because there was a E_APPR2 (which
    became E_APPR_2) and E_APPR3 (which became E_APPR_3).  To other
    special cases, E_ILOG10 became E_IBASE10_LOG and E_ILOG2 became
    E_IBASE2_LOG because E_ILOG10 and E_ILOG2 are both independent calc
    computation error related E_STRING strings.  Now related sets of
    E_STRING strings end in _ (underscore) followed by digits.

    Added errsym builtin function.  The errsym(errnum | "E_STRING")
    builtin, , when given a valid integer errnum that corresponds to a
    calc error condition, will return an E_STRING string, AND when given
    a valid E_STRING string that is associated with a calc error
    condition, will return errnum integer that corresponds to a calc
    error condition.

    Supplying a non-integer numeric errnum code to error(), errno(),
    strerror(), or errsym() will result in an error.

    Added tests to the calc regression test suite (cal/regress.cal) to
    verify that the errnum calc computation error codes and their
    E_STRING values have not changed.

    Improved the clarity of calc regression suite (regress.cal) to mostly
    use E_STRING errsym instead of numeric errnum values for error()
    and errno() related tests.

    Fixed SEE ALSO typo in help randperm.

    Fixed calc regression test 42dd to set the display value back to 20.

    Added to test 95dd and test9500.trigeq.cal to the calc regression test
    suite to perform extensive test of trigonometric functions.

    Added to test 34dd, some if the missing inverse trigonometric tests.

    Improved builtin function strings, as printed by help builtin,
    that use an optional accuracy (epsilon) arg by adding a comma.


The following are the changes from calc version 2.14.3.4 to 2.14.3.5:

    Under macOS, to reduce dependency chains, we remove functions
    and data that are unreachable by the entry point or exported
    symbols.  In particular, the macOS linker is used with both
    "-dead_strip" and "-dead_strip_dylibs".

    The libcalc shared library is now linked with libcustcalc.

    The config("triground") controls rounding for the following
    trigonometric and hyperbolic functions:

        sin, cos, tan, cot, sec, csc
        asin, acos, atan, acot, asec, acsc
        versin, coversin, vercos, covercos
        aversin, acoversin, avercos, acovercos
        haversin, hacoversin, havercos, hacovercos
        ahaversin, hacoversin, havercos, ahacovercos
        exsec, aexsec, excsc, aexcsc
        crd, acrd
        cas, cis
        sinh, cosh, tanh, coth, sech, csch
        asinh, acosh, atanh, acoth, asech, acsch

    In addition to taking a complex root (such as via the power
    function on a complex value), "triground" is used for:

        exp, polar

    For the above mentioned functions, the rounding mode used to
    round the result to the nearest epsilon value is controlled by,
    and defaults to:

        config("triground", 24)

    As with other config options, the call returns the previous mode,
    without a 2nd argument, returns the current mode without changing it:

        config("triground")

    When printing an error, calc used to print the errnum (error number):

        ; 1/0
                Error 10001

    Calc now prints the errsym (errsym):

        ; 1/0
                Error E_DIVBYZERO

    Added errsym E_LN_3 for ln(0).
    Added errsym E_LOG_5 for log(0).
    Added errsym E_LOG2_4 for log2(0).
    Added errsym E_LOGN_6 for logn(0,base).

    Added a chk_tree tool to help look for problems such as files that are
    result of building calc that are also part of the calc distribution,
    and files that are part of the calc source that are missing from the
    calc distribution, and files that are of unknown status that are either
    result of building calc nor missing from the calc distribution.

    Updated file lists in Makefile, sorting as needed.

    Updated Makefile PHONY rule to include Makefile rules that are NOT files.

    Reduced make chatter for rules that build lists.

    Added make verifydist to verify the existence of files that are part of
    the calc distribution.

    Added make verifydist to make prep.

    Added a chk_tree double check, one after make clobber, one before
    the final make chk, to make prep.  Added double pass of chk_tree to
    make full_debug (and thus to the make debug output).

    Improved notes for install locations in Makefile.config.

    Added printing of ${BUILD_ALL} to make env output.


The following are the changes from calc version 2.14.3.0 to 2.14.3.4:

    Fix typo in the `make debug` Makefile rule.

    Improved .gitignore to ignore .static, calc-static,
    sample_many-static and sample_rand-static.

    Improved error messages when trying to compile with
    with one calc type (when BLD_TYPE=calc-dynamic-only or
    BLD_TYPE=calc-static-only) and install with the other.

    When installing with BLD_TYPE=calc-static-only, the
    installed calc and calc-static are links to each other.
    Thanks to GitHub user @TurtleWilly for this suggestion.

    The dynamic shared libraries are not installed if they are not
    built.  So when installing with BLD_TYPE=calc-static-only, the
    install rule will not attempt to install dynamic shared libraries.
    Thanks to GitHub user @TurtleWilly for bringing to our attention,
    problems related to building a statically linked calc under macOS.

    Updated comments in Makefile.local for how to Diagnosing memory,
    thread, and crash issues under RHEL and macOS.

    We no longer support the Makefile variable ${ALLOW_CUSTOM} to be empty.
    Normally ${ALLOW_CUSTOM} is:

        ALLOW_CUSTOM= -DCUSTOM

    Now, to disable custom disable custom even if -C is given, use:

        ALLOW_CUSTOM="-UCUSTOM"

    Dropped support of Makefile.simple and custom/Makefile.simple.
    The calc version 2.14.3.0 is the last release that supported
    the Makefile.simple and custom/Makefile.simple files.
    Now, a make that supports makefile conditional syntax is required.
    The simple target, a target that only was used for Makefile.simple
    was removed.

    Moved makefile variables that configure calc and configure how to
    compile calc from Makefile into a new Makefile.config file.

    The Makeifle includes the Makefile.config file.
    The cal/Makeifle includes the Makefile.config file.
    The cscript/Makeifle includes the Makefile.config file.
    The custom/Makeifle includes the Makefile.config file.
    The help/Makeifle includes the Makefile.config file.

    Now, the Makefile.config file will consistently configure
    calc and how calc is compiled and built by all calc Makefiles.
    The custom/Makefile no longer includes Makefile.

    The platform target section from the old Makefile has been moved
    to a new file, Makefile.target.  Improved the format and comments
    in target information.

    The Makeifle includes the Makefile.target file.
    The cal/Makeifle includes the Makefile.target file.
    The cscript/Makeifle includes the Makefile.target file.
    The custom/Makeifle includes the Makefile.target file.
    The help/Makeifle includes the Makefile.target file.

    Now, the Makefile.target file will consistently set
    target information for all calc Makefiles.

    The cal/Makeifle includes the Makefile.local file.
    The cscript/Makeifle includes the Makefile.local file.
    The custom/Makeifle includes the Makefile.local file.
    The help/Makeifle includes the Makefile.local file.

    Thus, one may modify or append many Makefile variables
    in all calc Makefiles.

    Removed the ${CAL_PASSDOWN}, ${HELP_PASSDOWN}, ${HELP_PASSDOWN},
    ${CSCRIPT_PASSDOWN} Makefile variables as the new Makefile
    include files keep Makefile variables in sync.

    Fixed the ability of calc to compile when CUSTOM is undefined
    (i.e., -UCUSTOM).  The libcustcalc is always built, regardless
    of the $(ALLOW_CUSTOM} Makefile variable.  However when CUSTOM
    is undefined, the bulk of custom functions are not defined.

    Dropped the use of Makefile variable ${SET_INSTALL_NAME}.
    Under macOS it was always needed, elsewhere it was not.

    Added Makefile variable ${VER} to hold the calc major release version.
    The calc major release version is a 3 level version (x.y.z).

    Under macOS, the current version of both libcalc and libcustcalc
    shared libraries are set to the current calc major release version.

    Under macOS, to reduce dependency chains, we remove functions and
    data that are unreachable by the entry point or exported symbols.
    In particular, the macOS linker is used with "-dead_strip" by default.

    While calc on macOS will execute if linker used with "-dead_strip_dylibs"
    and CUSTOM is defined, other applications that use libcalc but not
    libcustcalc (such as sample_many and sample_rand) will fail to execute
    due to missile symbols.  Therefore "-dead_strip_dylibs" is not used
    by default when ALLOW_CUSTOM is "-DCUSTOM" under macOS.
    Thanks to GitHub user @TurtleWilly for bringing to our attention,
    problems related to use of  "-dead_strip_dylibs".

    When installing shared libraries, libcalc.x.y.z will be a link
    to the libcalc shared library and libcustcalc.x.y.z will be a link
    to the libcustcal shared library.


The following are the changes from calc version 2.14.2.1 to 2.14.3.0:

    Added cal/fnv_tool.cal, a calc resource file defining:

        find_fnv_prime(bits)
        deprecated_fnv0(bits,fnv_prime,string)
        fnv_offset_basis(bits,fnv_prime)
        fnv1a_style_hash(bits,fnv_prime,prev_hash,string)

    Fixed sorted order of cal/README.

    Removed references to obsolete Email addresses.

    macOS Darwin defaults LCC to "cc".

    Updated COPYING to include the actual text of "The Unlicense".
    Made minor formatting changes to the file.

    The Darwin specific ${DARWIN_ARCH}, thay by default was unset,
    is now the ${ARCH_CFLAGS} Makefile variable.  Comments about
    various "-arch name" have been moved to the ${ARCH_CFLAGS} area.

    For old Apple Power PC systems, the following is added:

        COMMON_CFLAGS+= -std=gnu99
        COMMON_LDFLAGS+= -std=gnu99
        ARCH_CFLAGS+= -arch ppc

    Old Apple Power PC systems should be detected by the
    "uname -p" command returning "powerpc".  One may force the
    Power PC mode by adding to the end of any make command:

        make ...make_args... target=Darwin arch=powerpc

    or by adding the following in the Makefile.local file:

        target= Darwin
        arch= powerpc

    Improved the output of the calcinfo rule by adding echos
    of various uname values as well as some top Makefile variables.

    Fixed the BUGS file with respect to using `make debug`.

    Added a final ls of `debug.out` for `make debug`.


The following are the changes from calc version 2.14.2.0 to 2.14.2.0:

    Ported calc to the s390x IBM Mainframe running RHEL9.1.

    Added cal/splitbits.cal:

        splitbits(x, b)

        Given an integer x, split the value into a list of integers,
        each of which is at most b bits long.

        The value b must be an integer > 0.

        The number of elements in the returned list is:

            ceil((highbit(x) + 1) / b)

        If x == 0, then a list of 1 element containing 0 is returned.

        If x < 0, then the two's compliment of abs(x) is returned.
        Even though calc represents negative integers as positive values
        with sign bit, the bits returned by this function are as if
        the integer converted as if the integer was a two's compliment value.

        See also the help command:

            ; help resource


The following are the changes from calc version 2.14.1.5 to 2.14.1.6:

    Fixed version numbers in two cases in CHANGES that referred
    to the 2.14.2.x instead of 2.14.1.x.

    Rename MINGW Makefile variable (a holdover from MINGW32_NT-5.0)
    to OSNAME.

    Fixed FUNCPTR typedef in hist.c to fix deprecated compiler warnings.

    Fixed when USE_READLINE, READLINE_LIB, READLINE_EXTRAS, and
    READLINE_INCLUDE are set to empty (disable use of the GNU-readline
    facility).

    Fix cases of spaces before tabs in Makefile and Makefile.simple.

    Fixed obsolete references to the atoz() in LIBRARY to use the
    correct internal function name of str2z().

    Fixed obsolete references to the atoq() in LIBRARY to use the
    correct internal function name of str2q().

    Document in help/unexpected that * operator has has a higher
    precedence than << in calc, which differs from C.  Thanks
    goes to GitHub user @inguin for pointing put this difference.


The following are the changes from calc version 2.14.1.3 to 2.14.1.4:

    Fixed missing <string.h include in have_fpos_pos.c.

    Change calc version from 2.14.1.2 to 2.14.2.3 as part of a test to
    build calc RPMs on a reference RHEL8.7 platform (formerly a RHEL7.9
    platform).

    Changes #! lines in Makefiles to "#!/usr/bin/env make".

    Set SHELL in Makefiles to the basename of the shell.

    Updated COPYING file to indicate that these files are now
    covered under "The Unlicense" (see https://unlicense.org):

            sha1.c
            sha1.h
            cal/dotest.cal
            cal/screen.cal

    Updated help/credit to match the above changes to COPYING.

    Updated CONTRIB-CODE and calc.man to refer to using GitHub pull requests
    for contributing to calc (instead of using Email).

    Updated BUGS and calc.man to refer to using GitHub issues
    for reporting calc bugs (instead of using Email).

    Updated QUESTIONS and calc.man to refer to using GitHub issues
    for asking calc questions (instead of using Email).

    Fixed Makefile.local command example to refer to overriding the
    Makefile variable DEBUG (instead of CDEBUG).

    Fixed all make chk ASAN warnings under macOS 13.2.1 when calc is compiled
    with the following uncommented lines in Makefile.local:

        DEBUG:= -O0 -g
        CFLAGS+= -fsanitize=address -fno-omit-frame-pointer -fsanitize=undefined
        LDFLAGS+= -fsanitize=address -fno-omit-frame-pointer -fsanitize=undefined
        CALC_ENV+= ASAN_OPTIONS=detect_stack_use_after_return=1

    Improved how pointers to functions are declared for the builtins
    array in func.c to avoid function declarations without a prototype
    that is now deprecated in C.

    Improved how pointers to functions are declared for the opcodes
    array in opcodes.c to avoid function declarations without a prototype

    Replaced use of egrep with grep -E in Makefiles.

    Fixed cases where variables were set but not used in symbol.c, calc.c,
    and the main function in func.c as used by funclist.c.

    Added rule name to "DO NOT EDIT -- generated by the Makefile" lines
    in constructed files.

    Test if <sys/vfs.h> exists and set HAVE_SYS_VFS_H accordingly
    in have_sys_vfs.h.  Added HAVE_SYS_VFS_H to allow one to force
    this value.

    Test if <sys/param.h> exists and set HAVE_SYS_PARAM_H accordingly
    in have_sys_param.h.  Added HAVE_SYS_PARAM_H to allow one to force
    this value.

    Test if <sys/mount.h> exists and set HAVE_SYS_MOUNT_H accordingly
    in have_sys_mount.h.  Added HAVE_SYS_MOUNT_H to allow one to force
    this value.

    Test if the system as the statfs() system call and set HAVE_STATFS
    accordingly in have_statfs.h.  Added HAVE_STATFS to allow one
    to force this value.

    The pseudo_seed() function will also try to call statfs() if
    possible and permitted by the HAVE_STATFS value.

    Test if makedepend command is available before trying to build
    the Makefile dependency list via "make depend".


The following are the changes from calc version 2.14.1.0 to 2.14.1.2:

    Attempted to address a paranoid compiler warning -Wmaybe-uninitialized
    in swap_HALF_in_ZVALUE() where the gcc compiler seems to ignore the
    fact that calling not_reached() above the call to zcopyval()
    should prevent dest from being NULL to the 1st zcopyval() call.
    Thanks to <GitHub user mattdm> for raising this potential concern.

    Fixed a -Wuse-after-free warning that identified a call to realloc()
    in find_tty_state() could move the fd_setup array.  Thanks goes to
    <GitHub user mattdm> for reporting this bug!

    In find_tty_state(), we changed how we expand fd_orig as an original
    pre-modified copy of fd_setup.  We realloc the fd_orig array and copy
    the fd_setup into it first, before touching the fd_setup array.

    In pseudo_seed(), we removed a call to setjmp() that was only
    there to add more information to mix into the seed.  For compilers
    such as gcc that used -Wclobbered, the call to setjmp() gave the
    impression that the hash_val might be clobbered by a longjmp().
    Where there is no longjmp() that would use the previous setjmp(),
    the gcc compiler has nil ways to notice that. So to avoid confusion
    we removed the setjmp() call.  Thanks to <GitHub user mattdm> for
    raising this potential concern.

    Added config("tilde_space", boolean).  The "tilde_space" controls
    whether or not a space (' ') is printed after leading tilde ('~').
    By default, config("tilde_space") is false.

    For example, with the default, config("tilde_space", 0):

        ; 1/3
                ~0.33333333333333333333
        ; sqrt(7 + 5i,1e-100)
                ~2.79305614578749801863+~0.89507688693280053094i

    With config("tilde_space", 1):

        ; 1/3
                ~ 0.33333333333333333333
        ; sqrt(7 + 5i,1e-100)
                ~ 2.79305614578749801863+~ 0.89507688693280053094i

    NOTE: Use of config("tilde_space", 1) can break printing and scanning
          of complex values via "%c".

    To enable "tilde_space", use config("tilde_space", 1) on the
    command line and/or use config("tilde_space", 1),; in your ~/.calcrc.
    Thanks goes to <GitHub use ljramalho> for this suggestion.

    Added config("tilde_space", boolean) to help/config, along with
    a few few minor text improvements.  Updated cal/regress to test
    config("tilde_space").

    For example, with the default, config("tilde_space", 0):

        ; pi(1e-50)
                ~3.14159265358979323846

    With config("tilde_space", 1):

        ; pi(1e-50)
                ~ 3.14159265358979323846

    Added config("fraction_space", boolean).  The "fraction_space" controls
    whether or not a space (' ') is printed before and after fractions.
    By default, config("fraction_space") is false.

    For example, with the default, config("fraction_space", 0):

        ; base(1/3),
        ; 1/7
                1/7

    With config("fraction_space", 1):

        ; base(1/3),
        ; 1/7
                1 / 7

    NOTE: Use of config("fraction_space", 1) can break printing and scanning
          of fractional values via "%r".

    NOTE: Use of config("fraction_space", 1) can break printing and scanning
          of complex values via "%c".

    Added config("fraction_space", boolean) to help/config, along with
    a few few minor text improvements.  Updated cal/regress to test
    config("tilde_space").

    Added config("complex_space", boolean).  The "complex_space" controls
    whether or not a space (' ') is printed before and after the + or -
    in complex values.

    By default, config("complex_space") is false.

    For example, with the default, config("complex_space", 0):

        ; asin(2)
                1.57079632679489661923-1.31695789692481670863i

    With config("complex_space", 1):

        ; asin(2)
                1.57079632679489661923 - 1.31695789692481670863i

    NOTE: Use of config("complex_space", 1) can break printing and scanning
          of fractional values via "%r".

    NOTE: Use of config("complex_space", 1) can break printing and scanning
          of complex values via "%c".

    Added config("complex_space", boolean) to help/config, along with
    a few few minor text improvements.  Updated cal/regress to test
    config("complex_space").

    Clarify in the calc man page, the relationship between -q and
    calc start scripts such as the ~/.calcrc file.

    Fixed in the calc man page, the issue of -f not implying -q.


The following are the changes from calc version 2.14.1.2 to date:

    Restored use of the #define FPOS_POS_LEN symbol.  This refers to
    the length of the __pos element (if the __pos element exists),
    the fpos_t type (if that type exists).

    Changed SWAP_HALF_IN_FILEPOS(dest, src) mato to use FILEPOS_LEN Little
    Endian when FILEPOS is a simple scalar type (i.e., HAVE_FILEPOS_SCALAR
    is defined).

    Changed #define HAVE_FPOS to HAVE_FGETSETPOS.

    Corrected comment in have_fpos_pos.h.  The HAVE_FPOS_POS symbol was
    NOT related to fgetpos & fsetpos but rather if we we have an __pos
    element in FILEPOS.

    Changed #define HAVE_NO_FPOS to HAVE_NO_FGETSETPOS.

    Improved comments in have_fpos_pos.h to show why and how
    HAVE_FPOS_POS, FPOS_POS_BITS, and FPOS_POS_LEN were defined or undefed.

    Changed showfiles builtin to print sizes cast to (long int) with
    the "%ld" printf format to avoid implementations that do not support
    the "%lld" printf format specifier.

    Renamed have_fpos.h to have_fgetsetpos.h.  Renamed CALC_HAVE_FPOS_H
    to CALC_HAVE_FGETSETPOS_H.  The make install and the olduninstall
    rules remove the any old have_fpos.h that was previously installed.

    Added swap_HALFs(dest, src, len) function to byteswap.c.

    Calc can now handle Big Engian file position sizes that are a
    multiple of BASEB bits in length.  Before handle Big Engian file
    positions could only be 32 and 64 bits in length.  This will allow,
    for example, a Big Engian file position size of 128 (assuming that
    128/BASEB is is an integer).

    Temporary workaround for musl libc systems such as gentoo Linux that
    allows them to compile calc and successfully run the regression test.


The following are the changes from calc version 2.14.1.1 to 2.14.1.1:

    Added a few remarks on calc version numbers to version.c.

    Fixed how fposval.h is built.  On a number of systems, the fposval.c
    file failed to compile incorrectly.  This caused problems for systems in
    which fposval.h.def was not correct.

    Fixed how have_memmv.h is built.  On a number of systems, the have_memmv.c
    file failed to compile incorrectly, producing a potentially incorrect
    have_memmv.h file for such systems.

    Fixed how align32.h is built.  On a number of systems, the align32.c
    file failed to compile incorrectly, producing a potentially incorrect
    align32.h file for such systems.

    Fixed how have_newstr.h is built.  On a number of systems, the have_newstr.c
    failed to compile incorrectly, producing a potentially incorrect
    have_newstr.h file for such systems.

    Fixed how have_strdup.h is built.  On a number of systems, the have_strdup.c
    file failed to compile incorrectly, producing a potentially incorrect
    have_strdup.h file for such systems.

    Fixed how have_strlcat.h is built.  On a number of systems, the have_strlcat.c
    file failed to compile incorrectly, producing a potentially incorrect
    have_strlcat.h file for such systems.

    Fixed how have_strlcpy.h is built.  On a number of systems, the have_strlcpy.c
    file failed to compile incorrectly, producing a potentially incorrect
    have_strlcpy.h file for such systems.

    Fixed how have_uid_t.h is built.  On a number of systems, the have_uid_t.c
    file failed to compile incorrectly, producing a potentially incorrect
    have_uid_t.h file for such systems.

    Fixed how have_uid_t.h is built.  On a number of systems, the have_uid_t.c
    file failed to compile incorrectly, producing a potentially incorrect
    have_uid_t.h file for such systems.

    Added full_debug rule to Makefile.  This does the work of the
    old debug rule in a more verbose mode by using Q= H=@ S= E= V=@.

    The debug rule in the Makefile now pre-removes debug.out and then
    runs make full_debug sending stdout and stderr to debug.out.  It then
    prints a few instructions about filing a GitHub issue bug report.

    The full_debug rule will no longer stop when one of the sub-tasks
    failed (exit non-zero).


The following are the changes from calc version 2.14.1.0 to 2.14.1.0:

    Fixed alignment of show item section of help command.

    Bug fix: While 0^0 == 1, now for y > 0, 0^y == 0.
    Adjusted cal/test8900.cal to reflect this bug fix.
    Added tests to cal/regress.cal to help verify bug fix is fixed.

    Fixed a \-escape bug in calc(1) man page.

    Added cal/comma.cal:

        Convert numbers into strings with 3-digit group and integer-fraction
        separators.

        If the value is an integer, the integer-fraction separator is not used.

        str_comma(x, [group, [decimal]])

            Convert x into a string.

            If group is given and is a string, group will be used as
            the 3-digit group separator, otherwise the default 3-digit
            group separator will be used.

            If decimal is given and is a string, group will be used as
            the integer-fraction separator, otherwise the default
            integer-fraction separator will be used.

            The decimal and group arguments are optional.

        set_default_group_separator(group)

            Change the default 3-digit group separator if group is a string,
            otherwise the default 3-digit group separator will not be
            changed.  Return the old 3-digit group separator.

        set_default_decimal_separator(decimal)

            Change the default 3-digit group separator if decimal is a
            string, otherwise the default integer-fraction separator
            will not be changed.  Return the old integer-fraction separator.

        print_comma(x, [group, [decimal]])

            Print the value produced by str_comma(x, [group, [decimal]])
            followed by a newline.

            If the str_comma() does not return a string, nothing is printed.

            The decimal and group arguments are optional.

            The value produced by str_comma() is returned.

        fprint_comma(fd, x, [group, [decimal]])

            Print the value produced by str_comma(x, [group, [decimal]]),
            without a trailing newline, on file fd.

            If the str_comma() does not return a string, nothing is printed.

            If fd is not an open file, nothing is printed.

            The decimal and group arguments are optional.

            The value produced by str_comma() is returned.


The following are the changes from calc version 2.14.0.15 to 2.14.0.15:

    Changed Makefile to set shell before setting the SHELL Makefile
    variable.

    Added text to HOWTO.INSTALL to help people with systems that
    lack the readline package.

    Trimmed long line in the CONTRIBUTING.md file.

    Expanded the globalsymbol string table size: from 1024 to 65536.

    Expanded the how often to reallocate string table is performed:
    from 100 to 1024.

    Expanded the number env_pool elements to allocate at a time:
    from 10 to 256.

    Improve comments on Makefile.local and add a few more examples
    of how it might be used.

    Changed /*NOTREACHED*/ to not_reached(); and use "attribute.h".

    Added .PHONY rule, just after all rule, to Makefiles.

    Made minor format update on help/commands.

    Added ${WINGM} Makefile variable for users under Windows 11 who
    use Cygwin and the MinGW64 packages.

    Updated README.WINDOWS for Windows 11 users based on advice
    form a Microsoft 11 developer.

    Fixed missing quotes in the PASSDOWN makefile variables.

    Disable use of gettime() under _WIN32 or _WIN64.


The following are the changes from calc version 2.14.0.14 to 2.14.0.14:

    Fixed typo in Makefile.local comment.

    Established a tagging procedure for a production release.
    Production git tags will be of the form:

        prod-2.x.y.z


The following are the changes from calc version 2.14.0.13 to 2.14.0.13:

    Made major changes to our release process in order to avoid
    missing critical files that happened in calc v2.4.0.12.

    Minor tweak to seed() builtin.  Updated help/srand and help/srandom.

    Moved Makefile.ship into Makefile.

    Removed custom/Makefile.head and custom/Makefile.tail.

    The custom/Makefile is now part of source and includes Makefile.
    In particular, custom/Makefile makes use of the 'middle' of
    the new top level Makefile where calc's top level Makefile
    variables are defined.

    Makefile.simple and custom/Makefile.simple are now part of the source
    and are constructed from Makefile and custom/Makefile respectively.
    The Makefile.simple and custom/Makefile.simple avoid using GNU
    conditionals. They may be used with older/classic make commands.

    Makefile.local will include comments about how to better use
    it. Between releases, Makefile.local at the top of the master branch
    will contain how we typically build calc and test calc (FYI: we
    normally enable things such as -Werror -Wextra -pedantic).  When we
    push out a release, Makefile.local will be stripped of non-comment
    lines.  Thus, releases of calc, and, released "calc*.src.rpm"
    files and the source tarballs, will have a Makefile.local with
    only comments.

    The "README.*" files and "HOWTO.INSTALL" file have been updated.

    By default, compiler warnings have been turned up.  The Makefile
    variable ${CCWARN} now defaults to:

        CCWARN= -Wall -Wextra -pedantic

    The previous level of compiler warnings can be easily restored by
    adding to Makefile.local:

        CCWARN:= -Wall

    The readline, history and ncurses libraries are now default.
    The Makefile variables ${USE_READLINE}, ${READLINE_LIB}, and
    ${READLINE_EXTRAS} now default to:

        USE_READLINE= -DUSE_READLINE
        READLINE_LIB= -lreadline
        READLINE_EXTRAS= -lhistory -lncurses

    The previous mode where readline, history and ncurses libraries
    were not compiled in by default can be easily restored by
    adding to Makefile.local:

        USE_READLINE:=
        READLINE_LIB:=
        READLINE_EXTRAS:=

    We have renamed "stable" as "production".
    We have renamed "unstable" as "tested".

    On the web site:

        http://www.isthe.com/chongo/src/calc/

    these files has been renamed:

        2.x.y.z_IS_LATEST_STABLE   ==> 2.x.y.z_IS_LATEST_PRODUCTION
        2.x.y.z_IS_LATEST_UNSTABLE ==> 2.x.y.z_IS_LATEST_TESTED

    The terms 'stable' and 'unstable' were both misleading and
    inaccurate.  For details see the new documention file:

        README.RELEASE

    See also the help command:

        ; help release

    Fixed bug impacting how have_ustat.h was formed.

    Updated help/archive, BUGS, HOWTO.INSTALL to reflect GitHub use.


The following are the changes from calc version 2.14.0.11 to 2.14.0.12:

    Fixed a number of typos.

    Drop support for SunOS, IRIX and MINGW32_NT-5.0 targets.
    Drop support for CLOCK_SGI_CYCLE.  Drop testing for __MSDOS__.

    Minor improvement of various help files.  Made format of help
    files more consistent.

    Corrected a few comments in zrandom.c, including a case where
    the comment referred to 1007 when it should have used 2^32.

    Improved seed() generation.  Improved some comments in seed.c.
    Added have_environ.c to build have_environ.h in order to
    determine if:

        extern char **environ;  /* user environment */

    is an valid external symbol.

    Fixed documentation that referred to the old additive 55
    generator.  We have been using the subtractive 100 in place
    of the additive 55 generator for a while now.

    Fixed depend rule for custom/Makefile.

    Fixed how Makefile variable SHELL is set on macOS vs. Linux.
    Using /bin/sh on macOS due to how zsh treats globs by default.

    Added charbit.h to define CALC_CHARBIT which is either CHAR_BIT
    from <limits.h> or 8 or a value set by the Makefile variable
    CALC_CHARBIT.  Added have_limits.h to determine if <limits.h>
    is a system include file.

    Compiling now tests for _WIN64 as well when testing for _WIN32.

    Now assuming that <stdio.h> is available under _WIN32 and _WIN64.

    Added some preliminary notes about attempts to compile calc
    under Windows 11.

        BTW: While we are unable to use Windows 11, we welcome
             Windows 11 developers to try compiling calc natively
             (instead of via a Linux virtual machine).  If you are
             able to compile Windows 11 natively, we would welcome
             GitHub pull requests showing any needed modifications:

                https://github.com/lcn2/calc/pulls

             Please also add notes to the 'Compiling calc under Windows 11'
             section in README.WINDOWS file.

    We added Makefile.simple as part of the master branch source
    to help those who may be using a make tool that does not support
    GNU Make-like features such as "ifeq" and ":=".

    Fixed incorrect ustat_dev member ref in seed() builtin that
    was part of the unreleased calc v2.12.0.11.


The following are the changes from calc version 2.14.0.9 to 2.14.0.10:

    Due to issues with clang and Apple Silicon, ARCH_CFLAGS is now,
    by default, empty:

        ARCH_CFLAGS=

    If you want to use, say, -march=native, then either change
    the Makefile or make with:

        make all ARCH_CFLAGS='-march=native'

    Added arch and hardware as GNU Makefile computed values.
    As with ${target}, ${arch} and ${hardware} is computed by uname:

        target: uname -a
        arch: uname -p
        hardware: uname -m

    Fixed compiling calc on Apple Silicon with HomeBrew.  On Apple
    Silicon, HomeBrew installs on into a different location.  The
    Makefile checks if ${hardware} is arm64 and adjusts the location
    of libraries such as readline and history accordingly.

    Plugged a number of memory leaks.

    Fixed a few cases where v_subtype was not properly initialized.

    Improved the way that internal pre-defined constants are managed.
    Removed unused internal pre-defined constants.  Added code to
    prevent an internal pre-defined constant (that was never allocated)
    from being freed.

    Remove unnecessary spaces in-between or next to tabs.

    Update copyright dates to account for 2021 modifications.


The following are the changes from calc version 2.14.0.7 to 2.14.0.8:

    Fizzbin is a better word. :-)

    The help and man builtin commands now return an error when a
    help file cannot be opened, such as when there is no help file.

    Added palindrome.cal resource file.  For example, to find the
    largest (highly probable) prime palindrome under 280 decimal
    digits (text tweet limit):

        prevprimepal(1e280)


The following are the changes from calc version 2.14.0.0 to 2.14.0.6:

    The :-separated default CALCRC value has been reversed.
    The default CALCRC was:

        ${CALC_SHAREDIR}/startup:~/.calcrc:./.calcinit

    The default CALCRC is now:

        ./.calcinit:~/.calcrc:${CALC_SHAREDIR}/startup

    See "help environment" for details.

    Added engineering mode as per a GitHub pull request from
    <GitHub user heitzmann>.  Thank you!  For example:

        ; config("mode","eng"),
        ; 10^41
                100e39

    or for example:

        ; base(1000),
        ; 2^23209-1
                ~402.87411577898877818187e6984

    For more information see:

        help base

    Added regression test code for engineering mode.  Improved and
    expanded regression test code related to the base() and base2()
    builtin functions.

    Fixed a critical bug in the above mentioned pull request where
    a call to base2(1000) would make calc unstable and likely to
    dump core.

    Added builtin functions to convert between degrees, radians
    and gradians:

        d2r(deg)        - given degrees returns radians
        g2r(grad)       - given gradians returns radians

        r2d(rad)        - given radians returns degrees
        g2d(grad)       - given gradians returns degrees

        r2g(rad)        - given radians returns gradians
        d2g(deg)        - given degrees returns gradians

    Add 6 functions take a 2nd optional epsilon argument.
    For d2r(deg, ep), r2d(rad, ep), the optional 2nd epsilon argument controls
    the precision of the internal constant pi/180.
    For g2r(grad, ep), r2g(rad, ep), the optional 2nd epsilon argument controls
    the precision of the internal constant pi/200.
    The optional 2nd argument is ignored by g2d(grad, ep) and d2g(deg, ep).

    The clean and clobber makefile rules no longer list custom/Makefile
    as a dependency.

    Unfortunately due to the complex dependency issues between
    Makefile, Makefile.ship and custom/Makefile, parallel GNU make
    is NOT recommended.  Sorry (tm Canada) :)

    The clean and clobber makefile rules no longer list custom/Makefile
    as a dependency.

    Unfortunately due to the complex dependency issues between
    Makefile, Makefile.ship and custom/Makefile, parallel GNU make
    is NOT recommended.  Sorry (tm Canada) :)

    Fixed a few typos in CHANGES.

    As a side note: We stayed v2.13.x was kept for only a short time.
    The move to 2.14.x was motivated by non-compatible changes due to
    the default order of CALCRC, plus some new builtin functions.

    More changes are likely, so we might see another v2.14.0.x release
    before things are declared "recommended stable".

    Not that we want to discourage people from trying v2.14.0, you should
    try it.  We just want things to become stable and well field tested
    before we reach the "recommended stable" release state.

    Added builtin functions to convert between degrees and
    degrees, minutes and seconds under the config("mod")
    round rules:

        d2dms(degs, d, m, s [,rnd]) - given degs, compute d, m, s
        d2dm(degs, d, m [,rnd]) - given degs, compute d, m

        See help/d2dms and help/d2dm.

    Example:

        ; print d2dms(360.321,deg=,min=,sec=), deg, min, sec;
        0.321 0 19 15.6

        ; print d2dm(360.321,deg=,min=), deg, min;
        0.321 0 19.26

    Added builtin functions to convert between gradians and
    gradians, minutes and seconds under the config("mod")
    round rules:

        g2gms(grads, g, m, s [,rnd]) - given grads, compute g, m, s
        g2gm(grads, g, m [,rnd]) - given grads, compute g, m

        See help/g2gms and help/g2gm.

    Example:

        ; print g2gms(400.321,grad=,min=,sec=), grad, min, sec;
        0.321 0 19 15.6

        ; print g2gm(400.321,grad=,min=), grad, min;
        0.321 0 19.26

    Added builtin functions to convert between hours and
    hours, minutes and seconds under the config("mod")
    round rules:

        h2hms(hours, h, m, s [,rnd]) - given hours, compute h, m, s
        h2hm(hours, h, m [,rnd]) - given hours, compute h, m

        See help/h2hms and help/h2hm.

    Example:

        ; print h2hms(24.321,hour=,min=,sec=), hour, min, sec;
        0.321 0 19 15.6

        ; print h2hm(24.321,hour=,min=), hour, min;
        0.321 0 19.26

    Renumbered regression tests 3408 thru 3437, to 9102 thru 9131.

    Updated Added hms.cal resource file to use h2hms() builtin.
    Updated Added dms.cal resource file to use d2dms() builtin.

    Fix minor typo in help/mod SYNOPSIS.
    Fix minor typo in help/quo SYNOPSIS.

    Added a few more examples to help/strcmp.

    Added builtin functions to convert between degrees, minutes and
    seconds and degrees under the config("mod") round rules:

        dms2d(d, m, s [,rnd]) - convert deg, min, and secs to deg
        dm2d(d, m [,rnd]) - convert deg, min to deg

        See help/dms2d and help/dm2d.

    Example:

        ; print dms2d(12, 20, 44.16);
        12.3456

        ; print dm2d(3601, -25.5594);
        0.57401

    Added builtin functions to convert between gradians, minutes and
    seconds and gradians under the config("mod") round rules:

        gms2g(g, m, s [,rnd]) - convert grad, min, and secs to grad
        gm2g(g, m [,rnd]) - convert grad and min to grad

        See help/g2gms and help/g2gm.

    Example:

        ; print gms2g(12, 20, 44.16);
        12.3456

        ; print gm2g(4001, -25.5594);
        0.57401

    Added builtin functions to convert between hours, minutes and
    seconds and hours under the config("mod") round rules:

        hms2h(h, m, s [,rnd]) - convert hours, min, and secs to hours
        hm2h(h, m [,rnd]) - convert hours, min to hours

        See help/hms2h and help/hm2h.

    Example:

        ; print hms2h(12, 20, 44.16);
        12.3456

        ; print hm2h(241, -25.5594);
        0.57401

    Fixed typo in cal/statistics.cal thanks to a report by <GitHub user
    dennisaldea>.

    Fixed an old Windows pun in README.WINDOWS as requested by <GitHub
    user marcodegio>.

    Fixed a really obscure bug in the internal initconstants()
    function of const.c that has been sitting for over 31 years!

        We are amazed that nobody has encountered this bug before
        now.  Nevertheless, our very extensive regression and
        multi-architecture testing found the bug.  Now, after all
        those years, it is fixed.

    Fixed issues identified by the default CodeUL GitHub security code scan:

        Wrong type of arguments to printf in have_fpos_pos.c
        Multiplication result converted to larger type in zfunc.c


The following are the changes from calc version 2.13.0.1 to 2.13.0.1:

    Replaced /usr/local with the use of ${PREFIX} in calc Makefiles.

    The ${PREFIX} is not the same as ${T}.  The ${T} specifies
    a top level directory under which calc installs things.
    While usually ${T} is empty, it can be specific path
    as if calc where "chrooted" during an install.
    The ${PREFIX} value, during install, is a path between
    the top level ${T} install directory and the object
    such as an include file.

    Corrected a few more typos in Makefile comments.

    Added Makefile.local, a file with a single comment.  The main
    Makefile includes Makefile.local just before the first all rule.
    One may override any Makefile setting by modifying Makefile.local.
    For example, Makefile.local could force BLD_TYPE:

        HAVE_STRING_H:= YES
        HAVE_TIMES_H:= YES
        SED:= /usr/local/bin/nsed

    Added ${LOC_MKF} to specify the make of the file that is
    included just before the all file.  So one could place
    the above override lines into a different file and call
    make changing the ${LOC_MKF} value.  For example:

        make LOC_MKF=Makefile.private clobber all chk

    Updated HOWTO.INSTALL to mention Makefile.local.


The following are the changes from calc version 2.13.0.0 to 2.13.0.0:

    Fixed typo (missing quotes) in the env rule.

    Fixed indentation problem in CHANGES.

    Combined 2.12.9.1 changes into the 2.12.8.2 to 2.12.9.0
    range, and thus renamed the range to 2.12.8.2 to 2.12.9.1.

    Fixed issues related to building Makefile.simple.

    Fixed how the Makefile variable MANPATH is set for macOS.

    Added a bunch of information to the near bottom of HOWTO.INSTALL
    on calc Makefiles.  This information discusses the various
    Makefiles found in the calc source.

    Added comments in various calc Makefiles about their origin.
    In particular, for Makefiles that are constructed such as
    Makefile.simple, custom/Makefile and custom/Makefile.simple
    there are comments about how they were made.

    For all calc Makefiles, including those in sub-directories,
    near the top there is now a line of the form:

        # SRC: ... some message about the origin ...

    Fixed how the calc(1) man page is installed under macOS.

    Fixed how calc man page in ${CATDIR} is formed.

    Fixed how Makefile.simple is formed.

    Fixed the #! calc script argument processing.  The initial #!
    line must end in a -f.  For example, if calc is in /usr/local/bin/calc,
    then the following would be the first line of a calc script:

        #!/usr/local/bin/calc -f
        ...

    It is common that -q be used with a calc script, so assuming the
    same /usr/local/bin/calc path:

        #!/usr/local/bin/calc -q -f
        ...

    Use of -s in the #! first line of a calc script is not needed
    since -f implies -f.

    The argv() will now return values more typical of C's main().
    Before it returned one less than the number of arguments.  Now,
    for example, when calc is given 2 args, argv() will return 3.

    The value of argv(0) will be the path to calc, or in the
    case of a #! calc cscript, it will return the name of the script.

    Updated the calc man page and help/argv to reflect the
    above changes.

    Improved the formatting of the calc man page.

    Fixed the formation of the win32 sub-directory via the win32_hsrc
    Makefile rule.

    Due to incompatible changes to the argv() function, and #! calc
    scripts, we are setting the version to the next minor number:

        2.13.0.x

    Updated BUGS file as per v2.13.0 fixes.


The following are the changes from calc version 2.12.8.2 to 2.12.9.1:

    Added notes to help/unexpected about:

        display() will limit the number of digits printed after decimal point

        %d will format after the decimal point for non-integer numeric values

        %x will format as fractions for non-integer numeric values

        fprintf(fd, "%d\n", huge_value) may need fflush(fd) to finish

    Fixed Makefile dependencies for the args.h rule.

    Fixed Makefile cases where echo with -n is used.  On some systems,
    /bin/sh does not use -n, so we must call /bin/echo -n instead
    via the ${ECHON} Makefile variable.

    Add missing standard tools to sub-Makefiles to make them
    easier to invoke directly.

    Sort lists of standard tool Makefile variables and remove duplicates.

    Declare the SHELL at the top of Makefiles.

    Fixed the depend rule in the custom Makefile.

    Improved the messages produced by the depend in the Makefiles.

    Changed the UNUSED define in have_unused.h to be a macro with
    a parameter.  Changed all use of UNUSED in *.c to be UNUSED(x).

    Removed the need for HAVE_UNUSED in building the have_unused.h file.

    CCBAN is given to ${CC} in order to control if banned.h is in effect.

    The banned.h attempts to ban the use of certain dangerous functions
    that, if improperly used, could compromise the computational integrity
    if calculations.

    In the case of calc, we are motivated in part by the desire for calc
    to correctly calculate: even during extremely long calculations.

    If UNBAN is NOT defined, then calling certain functions
    will result in a call to a non-existent function (link error).

    While we do NOT encourage defining UNBAN, there may be
    a system / compiler environment where re-defining a
    function may lead to a fatal compiler complication.
    If that happens, consider compiling as:

        make clobber all chk CCBAN=-DUNBAN

    as see if this is a work-a-round.

    If YOU discover a need for the -DUNBAN work-a-round, PLEASE tell us!
    Please send us a bug report.  See the file:

        BUGS

    or the URL:

        http://www.isthe.com/chongo/tech/comp/calc/calc-bugrept.html

    for how to send us such a bug report.

    Added the building of have_ban_pragma.h, which will determine
    if "#pragma GCC poison func_name" is supported.  If it is not,
    or of HAVE_PRAGMA_GCC_POSION=-DHAVE_NO_PRAGMA_GCC_POSION, then
    banned.h will have no effect.

    Fixed building of the have_getpgid.h file.
    Fixed building of the have_getprid.h file.
    Fixed building of the have_getsid.h file.
    Fixed building of the have_gettime.h file.
    Fixed building of the have_strdup.h file.
    Fixed building of the have_ustat.h file.
    Fixed building of the have_rusage.h file.

    Added HAVE_NO_STRLCPY to control if we want to test if
    the system has a strlcpy() function.  This in turn produces
    the have_strlcpy.h file wherein the symbol HAVE_STRLCPY will
    be defined, or not depending if the system comes with a
    strlcpy() function.

    If the system does not have a strlcpy() function, we
    compile our own strlcpy() function.  See strl.c for details.

     Added HAVE_NO_STRLCAT to control if we want to test if
     the system has a strlcat() function.  This in turn produces
     the have_strlcat.h file wherein the symbol HAVE_STRLCAT will
     be defined, or not depending if the system comes with a
     strlcat() function.

     If the system does not have a strlcat() function, we
     compile our own strlcat() function.  See strl.c for details.

     Fixed places were <string.h>, using #ifdef HAVE_STRING_H
     for legacy systems that do not have that include file.

     Added ${H} Makefile symbol to control the announcement
     of forming and having formed hsrc related files.  By default
     H=@ (announce hsrc file formation) vs. H=@: to silence hsrc
     related file formation.

     Explicitly turn off quiet mode (set Makefile variable ${Q} to
     be empty) when building rpms.

     Improved and fixed the hsrc build process.

     Forming rpms is performed in verbose mode to assist debugging
     to the rpm build process.

     Compile custom code, if needed, after main code is compiled.

    Fixed a typo typo in help/Makefile that caused the build of
    2.12.9.0 to fail in a number of cases.  Thanks to a report by
    <GitHub user balducci>.

    Pass form Makefile variables ${Q}, ${S}, ${E}, ${H} and ${V} down
    to all sub-directory Makefiles from the top level Makefile.


The following are the changes from calc version 2.12.8.1 to 2.12.8.2:

    Fixed how the *.tar.bz2 are formed.  The calc-2.12.8.0.tar.bz2 file
    that was formed for calc version 2.12.8.0 was missing most files.

    Expanded 'make chk' to also verify that 'make distchk' and 'make
    distlist' execute successfully.  This will help check a regression
    of the bug that produced the bogus calc-2.12.8.0.tar.bz2 file.

    Added additional regression tests related 0^(zero_expression)==1.

    Calc can now correctly compile without CUSTOM being defined,
    thanks to a report by <GitHub user barsnick>.



The following are the changes from calc version 2.12.7.5 to 2.12.8.0:

    Fixed a mistake in "help intro" where some inserted text changed
    the value of "." and thus made the next result incorrect.

    Clarified in "help factor" that 1 is returned if no
    factor below the limit was found.

    Removed Makefile variable ${MAKEFILE_REV}.

    The missing cscript/square.calc file has been restored.

    Fixed compiler errors and warnings related to GCC.  In particular,
    gcc/9.3.1 and gcc/10.2.1 now compile calc without any compiler
    errors or warnings, even with -Werror -Wextra -pedantic.

    To print out information about the calc compilation
    environment, we added the following make rule:

        make calcinfo

    Improved how 'make debug' operates.

    Moved help/contrib to CONTRIB-CODE.  The help/contrib file
    is now build from a copy of CONTRIB-CODE.

    Created a new calc bug report Email address.  Created a new
    calc question Email address.  Created a new calc contribution
    Email address.  See the BUGS file for details.

    Added "help questions" to print the QUESTIONS help file.

    If the environment variable $CALCHELP is defined and is non-empty,
    then calc help files will be in the directory by the $CALCHISTFILE
    environment variable.

    If the environment variable $CALCCUSTOMHELP is defined and is
    non-empty, then custom calc help files will be in the directory
    by the $CALCCUSTOMHELP environment variable.

    Fixed a number of typos in text and in source code comments.

    The calc-tester mailing list has been retired.  See:

        * How to submit a calc bug report:

            http://www.isthe.com/chongo/tech/comp/calc/calc-bugrept.html

        * How to contribute code to calc:

            http://www.isthe.com/chongo/tech/comp/calc/calc-contrib.html

        * How to submit a question about calc:

            http://www.isthe.com/chongo/tech/comp/calc/calc-question.html


The following are the changes from calc version 2.12.7.1 to 2.12.7.5:

    Corrected CHANGES notes that were mixed up for TAB, VT, CR &
    NL.  The code in 2.12.7.0 is correct.  The CHANGE notes should
    have read:

        The following is a partial list of escape sequences recognized
        in strings and in printf formats:

            \a  audible bell    byte 0x07 in ASCII encoding
            \b  backspace       byte 0x08 in ASCII encoding
            \f  form feed       byte 0x0c in ASCII encoding
            \n  newline         byte 0x0a in ASCII encoding
            \r  return          byte 0x0d in ASCII encoding
            \t  tab             byte 0x09 in ASCII encoding
            \v  vertical tab    byte 0x0b in ASCII encoding

    Fixed a segfault when getpwuid() returned NULL during initialization.
    Thanks goes to baratharon GitHub user for reporting this issue.

    Requiring calc shell scripts to use -s -f at the end of the
    initial #! line.

    Fixed /tmp/mersenne example in calc(1) man page.

    Added make variable ${ARCH_CFLAGS}.  The ${ARCH_CFLAGS} is
    added after ${CCMISC} and before ${EXTRA_CFLAGS} when building
    the ${CFLAGS} for compiling C code.  are ${CC} when compiling
    C files.  The default value is:

        ARCH_CFLAGS= -march=native

    which directs C compiler to compile for the native machine.
    To disable use of '-march=native', set ARCH_CFLAGS to the empty
    string as in:

        make all ARCH_CFLAGS=

    To make calc RPMs more portable, they are compiled with an
    empty ARCH_CFLAGS.

    Fixed issues relating to compiling on macOS.  Fixed issues
    where <unistd.h> is needed.

    Fixed typos in help/intro and README.md. <<GitHub guilhermgonzaga>>

    Copied missing description lines from help/intro to README.md
    "What is calc?" section.  <<GitHub guilhermgonzaga>>

    GCC 7 added a warning on fall through in case statements.  It's
    enabled by -Wextra and treated as an error due to -Wall so it
    breaks compilation.  See -Wimplicit-fallthrough in the GCC
    manual.  The default value is 3, which means a comment matching
    some specific regexes is enough to disable the warning.
    Fixed spaces vs tabs and use FALLTHRU as it's used elsewhere.
    Fixed one FALLTHRU comment that was inconsistent with others.
    <<GitHub jcul>>

    Fixed minor typo on help/power. <<GitHub thegithubr>>

    By default, the calc history file is located in ~/.calc_history.
    Now, if the environment variable $CALCHISTFILE is defined
    and is non-empty, then calc history file will be defined
    by the $CALCHISTFILE environment variable.

    Calc as defined 0^0 as 1.  However in the past, 0 raised to
    an expression that evaluated to zero returned 1.  The result
    was that 0^0 was different than 0^(6-6) or even 0^(0).
    Now, calc will return 1 for 0^(0) and 0^zero when zero == 0.

    The missing cscript/square.calc file has been restored.


The following are the changes from calc version 2.12.6.10: to 2.12.7.0:

    Added a patch to replaces the manual search for include files
    in $(INCDIR) in the have_*.h targets with compiler invocations.
    Thanks goes to Helmut Grohne (helmut at subdivi dot de) who
    implemented the patch and posted it to the Debian bug tracker
    and Martin Buck (m at rtin-buck dor de) for forwarding it to us.

    The check_include make rule was fixed to not assume /usr/include.

    The qprintnum() function now takes outdigits as a 3rd argument.
    Most of the time, this 3rd argument is just conf->outdigits.
    But when it comes to the experimental '%g', this value can
    change.  This avoids having to modify conf->outdigits.

    Fixed a problem where gcc complains about E_FUNC not being defined
    for Linux systems as reported by Martin Buck (m at rtin-buck dor de).

    Updated the help files help/config, help/display, help/epsilon,
    help/fprint, help/printf, and help/strprintf to give more
    examples of how display digits and epsilon precision interact
    with displaying values.

    Added more information about %g in the help file help/printf.

    The '\a' is now recognized in a printf format string as the
    single byte audible bell character (byte 0x07 in ASCII encoding).

    The following is a partial list of escape sequences recognized
    in strings and in printf formats:

        \a      audible bell    byte 0x07 in ASCII encoding
        \b      backspace       byte 0x08 in ASCII encoding
        \f      form feed       byte 0x0c in ASCII encoding
        \n      newline         byte 0x0a in ASCII encoding
        \r      return          byte 0x0d in ASCII encoding
        \t      tab             byte 0x09 in ASCII encoding
        \v      vertical tab    byte 0x0b in ASCII encoding


The following are the changes from calc version 2.12.6.9 to 2.12.6.9:

    Fixed a number of core dump bugs related to the calculation of
    tan(), cot(), sec(), csc(), tanh(), coth(), sech(), and csch(),
    asin(), acos(), asinh(), acosh(), where when a call to an
    underlying function produced an invalid value.  Thanks goes to
    github user wuxiuheng for reporting this problem.

    A number of trigonometric and hyperbolic functions that incorrectly
    returned E_LOGINF, now return a new error code that is more
    specific to the trigonometric or hyperbolic function.  The
    following is a list of these new error codes: E_TAN3 E_TAN4
    E_COT3 E_COT4 E_SEC3 E_CSC3 E_TANH3 E_TANH4 E_COTH3 E_COTH4
    E_SECH3 E_CSCH3 E_ASIN3 E_ACOS3 E_ASINH3 E_ACOSH3 E_ATAN3 E_ACOT3
    E_ASEC3 E_ACSC3 E_ATANH3 E_ACOTH3 E_ASECH3 E_ACSCH3.

    Added regression tests 3729 thru 3732 to test E_TAN3, E_COT3,
    E_SEC3 and E_CSC3 respectively.

    Added experimental %g printf (and strprintf) format implementation
    based on pull request from github user 10110111.

    Made experimental changes to macOS builds to not require use of
    /usr/include.  The INCDIR for macOS uses:

        INCDIR= $(shell xcrun --show-sdk-path --sdk macosx)/usr/include

    to determine the upper path of the /usr/include directory for macOS.
    In some rare cases, the Darwin target seems to not automatically detected.
    If you are running under macOS, and that happens, you can force
    the target to be Darwin:

        # for macOS users only, force the target to be darwin
        #
        make target=Darwin clobber
        make target=Darwin all
        make target=Darwin chk
        make target=Darwin install


The following are the changes from calc version 2.12.6.6 to 2.12.6.8:

    For historical purposes, in lucas.cal, gen_v1(1, n) always returns 4.

    Fixed some compiler warnings, thanks to a report by Mike
    <michael dot d dot ince at gmail dot com>.

    Added work around for a gcc warning bug, thanks to a report by Mike
    <michael dot d dot ince at gmail dot com>.

    Fixed errors in various help files such as:

        mat randbit seed srandom types

    Removed the MAXSTRING symbol because it was no longer used by calc.

    Increased HIST_SIZE (depth of the history stack) from 10k to 32k.

    Increased TTYSIZE (reallocation size for terminal buffers) from 100 to 8191.

    Increased MAXDEPTH (maximum depth of input stack) from 10 to 255.

    Increased interactive input buffer size from 1024 to 256k.  This has the
    effect of increasing the maximum length of an input line from a tty.
    This helps with an interactive bug that was reported by Ruslan Kabatsayev
    (b7 dot 10110111 at gmail dot com).

    The calc man page indicates that -d also disables the printing of the
    leading tilde.

    Added information to "help command" about how to silence messages
    while reading calc resource files.

    Fixed an error message buffer overflow thanks to a report by
    Frank Peters <nlp at northernlightsphoto dot biz>.

    Replaced all use of the C function sprintf() with snprintf().
    Replaced all use of the C funcion vsprintf() with vsnprintf().
    Replaced all DONT_HAVE_VSPRINTF with DONT_HAVE_VSNPRINTF.
    Replaced all Makefile var ${HAVE_VSPRINTF} with ${HAVE_VSNPRINTF}.


The following are the changes from calc version 2.12.6.4 to 2.12.6.5:

    Fixed warning about undefined operations involving the qlink(q)
    macro by replacing that macro with an inline-function.  Thanks goes
    to David Haller <dnh at opensuse dot org> for this fix.

    NOTE for Windows 10 users: Pavel Nemec <pane at seznam dot cz>
    reported that calc version 2.12.6.4 has been successfully
    compiled, installed and running on Windows 10.  See README.WINDOWS
    for more details.


The following are the changes from calc version 2.12.6.1 to 2.12.6.3:

    Improved gen_v1(h,n) in lucas.cal to use an even faster search method.

    Improved are checking in lucas.cal.  In particular both h and n must be
    integers >= 1.  In the case of both rodseth_xhn(x, h, n) and gen_v1(h, n)
    h must be odd.

    Fixed an C code indenting issue that was reported by Thomas Walter
    <th dot walter42 at gmx dot de> in zfunc.c.

    Fixed a man page warning about ./myfile where the leading dot
    was mistook for an nroff macro.  Thanks goes to David Haller
    <dnh at opensuse dot org> for providing the patch.

    Improved gen_v1(h,n) in lucas.cal for cases where h is not a
    multiple of 3. Optimized the search for v(1) when h is a
    multiple of 3.

    Fixed a Makefile problem, reported by Doug Hays <doughays6 at gmail
    dot com>, where if a macOS user set BINDIR, LIBDIR, CALC_SHAREDIR
    or INCDIR in the top section, their values will be overwritten by
    the Darwin specific section.


The following are the changes from calc version 2.12.6.0 to 2.12.6.0:

    Added the makefile variable ${COMMON_ADD} that will add flags
    to all compile and link commands. The ${COMMON_ADD} flags are
    appended to both ${COMMON_CFLAGS} and ${COMMON_LDFLAGS}.  This
    facility is available to nearly all platforms except those with
    very old make commands that do not understand the += operator.

    Example on macOS (Darwin), one may invoke clang's -fsanitize
    facility by:

        make clobber all \
          COMMON_ADD='-fsanitize=undefined -fsanitize=address'

    Another example.  To force C warnings to be treated as errors:

        make COMMON_ADD='-Werror'

    Created a GitHub repository for calc:

        https://github.com/lcn2/calc

    NOTE: The calc GitHub repository represents the an active
          development stream.  While an effort will be made to keep
          the master branch of the calc GitHub repository in working
          order, that tree may be unstable.  Those wishing for more
          reliable releases use releases found at calc mirror sites:

            http://www.isthe.com/chongo/tech/comp/calc/calc-mirror.html

    IMPORTANT NOTE:

        On 2017 June 05, the calc GitHub history was re-written.
        Anyone who was tracking the calc "pre-release" on GitHub prior
        to version 2.12.6.0 should do a:

            git reset --hard origin/master
            git cleanup -f

        Or you may just want to start over:

            rm -rf calc
            git clone https://github.com/lcn2/calc.git

        Sorry about that.  The previous GitHub repository was an useful
        experiment.  Based on what we learned, we decided to rebuild it.

    Renamed README to README.FIRST.  Added README.md for the
    GitHub repository.

    Fixed reading from standard input (stdin) when -p is given on
    the command line.  This now prints hello:

        echo hello | calc -p 'stdin = files(0); print fgetline(stdin);'

    Added more debugging related to stdin when bit 4 of calc_debug
    is set (e.g., running calc with -D16).

    Updated the calc(1) man page and 'help file' to explain about
    reading from standard input (stdin).

    Added some clarifying remarks for 'help ptest' explaining that
    the ptest builtin can return 1 is some cases where the test
    value is a pseudoprime.

    Removed duplicate copyright comments from the help/builtin that
    is built.

    Fixed a number of typos in the CHANGES file.

The following are the changes from calc version 2.12.5.4 to 2.12.5.6:

    Recompile to match current RHEL7.2 libc and friends.

    Added fix by Alexandre Fedotov <fedotov at mail dot desy dot de>
    to prepend ${T} in front of the CALCPATH path components
    ${CALC_SHAREDIR} and ${CUSTOMDIR}.  Add ${T} in front of ${HELPDIR}
    and ${CUSTONHELPDIR} when making conf.h.

    Improved the jacobi help page.

    Rewrote gen_v1() in the lucas.cal resource file using the method
    based on a paper:

        "A note on primality tests for N = h*2^n-1", by Oystein J. Rodseth,
        Department of Mathematics, University of Bergen, BIT Numerical
        Mathematics. 34 (3): pp 451-454.

        http://folk.uib.no/nmaoy/papers/luc.pdf

    The improved gen_v1() function is capable of returning a value
    for all valid values of h and n.  As a result, the trial tables
    used by gen_v1() have been changed to a short list of values
    to try, in order ot likelihood of success, before doing an
    exhaustive search for a v1 value to return.

    Removed lucas_tbl.cal calc resource file.  This file was made
    obsolete by the above rewrite of the lucas.cal resource file.
    This file will be removed from the local cal directory and
    from CALC_SHAREDIR during a 'make install', 'make clobber',
    and 'make uninstall'.

    Renamed gen_u0() to gen_u2() in lucas.cal.  Provided a gen_u0()
    stub function that calls gen_u2() for backward compatibility.

    The old gen_v1() method used by the Amdahl 6 group has been
    renamed legacy_gen_v1() in lucas.cal.  This function is no
    longer used by the lucas(h, n) function to test the primality of
    h*2^n-1.  It is preserved in lucas.cal for historical purposes.

    The 'make clobber' rule will attempt to remove all files that
    start with libcalc and start with libcustcalc.

    The 'man' command is now an alias for the 'help' command.

    Fixed extra /'s that were put into CALCPATH because of ${T}.
    Fixed extra /'s that were compiled into HELPDIR and CUSTOMHELPDIR.

    The fix in 2.12.5.4 to to prepend ${T} in front of the CALCPATH
    path components ${CALC_SHAREDIR} and ${CUSTOMDIR} broke the
    calc rpm build process.  The check-buildroot tool discovered
    that the BUILDROOT directory had been improperly put into various
    paths and binaries.  This has been fixed in 2.12.5.5.

    Fixed a crash that showed up on macOS (Darwin) that was reported
    by Richard Outerbridge <outer at interlog dot com> and
    fixed by Stuart Henderson <stu at spacehopper dot org>.
    Thanks goes to both!


The following are the changes from calc version 2.12.5.3 to 2.12.5.3:

    Calc version 2.12.5.2 for macOS (Darwin) users, code to installed
    calc under /opt/calc.  Moreover the CHANGES file did not mention
    /opt/calc.  Sorry about that!.

    A much better tree for macOS (Darwin) users would have been
    to install cal under /opt/calc.  This release ONLY changes the
    macOS (Darwin) install tree to /usr/local.

    macOS (Darwin) users who installed calc version 2.12.5.2
    should, after installing version 2.12.5.3:

        rm -rf /opt/calc


The following are the changes from calc version 2.12.5.1 to 2.12.5.2:

    NOTE: calc version 2.12.5.2, for macOS (Darwin) users,
          installed under /opt/calc.  We neglected to mention this
          AND /usr/local would have been a better choice.  Sorry!
          Fixed in calc version 2.12.5.3.

    Removed rules and makefile variables associated with shortened
    calc version numbers of less than 4 levels.

    Under OS X (Darwin), if /usr/include is missing, warnings
    are issued to help the user use xcode-select --install
    so that one may properly compile C code.

    Lowered REDC levels:

        #define MAXREDC 256     /* number of entries in REDC cache */

        #define SQ_ALG2 28      /* size for alternative squaring */
            config("sq2") == 28         /* was 3388 */
        #define MUL_ALG2 28     /* size for alternative multiply */
            config("mul2") == 28        /* was 1780 */
        #define POW_ALG2 20     /* size for using REDC for powers */
            config("pow2") == 20        /* was 176 */
        #define REDC_ALG2 25    /* size for using alternative REDC */
            config("redc2") == 25       /* was 220 */

    The alg_config.cal script appears to be not correctly finding the
    best REDC values.  While it has been improved, alg_config.cal still
    seems to be suspect on how it attempts to find the best values.

    Fixed an intro help file mistake found by Roger Hardiman
    <roger at rjh dot org dot uk>.


The following are the changes from calc version 2.12.5.0 to 2.12.5.1:

    There is a new calc bug report Email address:

NOTE:       calc-bug-report Email address no longer in use

        This replaces the old calc-bugs Email address.

        To be sure we see your Email reporting a calc bug, please use the
        following phase in your Email Subject line:

            calc bug report

        That phrase in your subject line will help ensure your
        request will get past our anti-spam filters.  You may have
        additional words in your subject line.

        However, you may find it more helpful to simply subscribe
        to the calc-tester mailing list (see above) and then to
        send your report to that mailing list as a wider set calc
        testers may be able to help you.

    The following makefile rules that were related to printing the
    upper values of the calc version, rules that were made obsolete
    in calc version 2.12.4.14, have been removed:

        calc_vers calc_ver calc_ve
        vers ver ve

    Noted that the hash() builtin function, internally known as
    quickhash (used for internal objects such as the associative
    arrays as well as other internal processes) uses the deprecated
    32-bit FNV-0 hash.  The use of this deprecated hash is sufficient
    for calc internal purposes.  Use of FNV-1a is recommended for
    a general non-cryptographic quick hash.


The following are the changes from calc version 2.12.4.14 to 2.12.5.0:

    For Apple OS X / Darwin target:

        MACOSX_DEPLOYMENT_TARGET is no longer defined
        using clang compiler

        By default, -install-name is used when forming shared libs.
        To force -install-name to not be used, set SET_INSTALL_NAME=no.

    The have_stdvs.c test uses <stdlib.h> and fixed va_start() test call
    that didn't use last arg.

    Fixed math_fmt (printf) in value.c where a LEN (SB32) be printed as %d.

    Fixed a significant bug where that resulted in an incorrect
    complex number comparison.  Thanks goes to David Binderman
    <dcb314 at hotmail dot com> for identifying the subtle typo!

    Make minor fixes to the make depend rule.

    Fixed places were calc defined a reserved identifier that
    begin with either __ or _[A-Z].  For example, __FILE_H__ has
    been replaced with INCLUDE_FILE_H.

    Fixed the addall3 example in the script help file.  Thanks for this
    fix goes to Igor Furlan <igor dot furlan at gmail dot com>.

    We made important fixes to the calc command line history:

        Fixed a bug in the command line history where calc would sometimes
        crash.  There was code that used memcpy() instead of memmove()
        that could corrupt the command line history when entering a
        into into history that was similar to a previous entry.  Thanks
        goes to Einar Lielmanis <einars at spicausis dot lv> for first
        identifying this mistake.

        The calc command line history code, in general was not robust.
        We made use a patch from Mathias Buhr <napcode at users dot sf
        dot net>, that while it uses a bit more memory: is much more
        flexible, readable and robust.  This patch replaced the improper
        use of memcpy() (see above) with better code.  Thanks!

    The alg_config.cal calc resource file has been reworked to produce
    better diagnostics while attempting to determine the ideal values
    for mul2, sq2, and pow2.  However, it has been shown that this
    code is not correct.  Suggestions for a replacement are welcome!

        calc -u 'read alg_config; config("user_debug", 2),; best_mul2();'
        calc -u 'read alg_config; config("user_debug", 2),; best_sq2();'
        calc -u 'read alg_config; config("user_debug", 2),; best_pow2();'

    Fixed a number of pedantic compiler warnings.

    Removed -W and -Wno-comment from the the CCWARN makefile variable.

    Removed no_implicit.arg makefile rule.  Removed HAVE_NO_IMPLICIT
    makefile variable.  Removed no_implicit.c source file.

    Added WNO_IMPLICT makefile variable to hold the compiler flag
    -Wno-implicit for use on selective compile lines.

    Added WNO_ERROR_LONG_LONG makefile variable to hold the compiler flag
    -Wno-error=long-long for use on selective compile lines.

    Added WNO_LONG_LONG makefile variable to hold the compiler flag
    -Wno-long-long for use on selective compile lines.

    The makefile variable ${MKDIR_ARG} has been replaced with just -p.

    Minor fixes were made to the calc.spec.in file.

    The target rpm architecture changed from i686 to x86_64.  For those
    who do not run machine with x86_64, we continue to release a src
    rpm. For those without the ability to process an rpm, we will always
    to release src tarball.

    When building the libcalc and libcustcalc shared  libraries,
    ONLY the .so and .so.${VERSION} files are created.  The .so is
    a symlink to the .so.${VERSION} file.  Here ${VERSION} is the
    full "w.x.y.z" calc version.


The following are the changes from calc version 2.12.4.11 to 2.12.4.13:

    Fixed many typos in comments of the Makefile thanks to the review
    work of Michael Somos.

    Fixed typo in "help sysinfo".

    The Makefile rule, debug, is now more verbose and prints more information
    about the calc compiled constants.

    Added a more of calc resource files by
    Christoph Zurnieden <czurnieden at gmx dot de> including:

    infinities.cal - handle infinities symbolically, a little helper file
    intnum.cal - implementation of tanh sinh and Gauss-Legendre quadrature
    smallfactors.cal - find the factors of a number < 2^32
    strings.cal - implementation of isascii() and isblank()

    Reformatted some calc resource files.  Cleanup in comment the headers
    of some calc resource files.

    Minor formatting changes to a few help files.

    No need to be special picky about the test8900.cal calc resource file.

    Added a number of ctype-like builtins:

    isalnum - whether character is alpha-numeric
    isalpha - whether character is alphabetic
    iscntrl - whether character is a control character
    isdigit - whether character is a digit character
    isgraph - whether character is a graphical character
    islower - whether character is lower case
    isprint - whether character is a printable
    ispunct - whether character is a punctuation
    isspace - whether character is a space character
    isupper - whether character is upper case
    isxdigit - whether character a hexadecimal digit
    strcasecmp - compare two strings, case independent
    strncasecmp - compare two strings up to n characters, case independent
    strtolower - transform an ASCII string to lower case
    strtoupper - transform an ASCII string to upper case

    For details on these new builtins, see their help messages.
    Thanks goes to Inge Zurnieden <inge dot zurnieden at gmx dot de> for
    these new builtins.

    Calc source code is now picky v2.3 clean using:

        picky -s -v file file2 ..

    With the exception of:

        help/errorcodes.sed
        cal/set8700.line

    Due to the long lines in those files, we use:

        picky -w -s -v help/errorcodes.sed cal/set8700.line

    For more information about the picky tool, see:

        http://cis.csuohio.edu/~somos/picky.html

    Removed functions from strings.cal that have been replaced by
    the new ctype-like builtin functions.

    Fixed cal/Makefile to include missing intnum.cal file.

    Added detail_help_list make target to cal/Makefile.

    The detaillist make target in help/Makefile is now
    called detail_help_list.

    Removed requirement of gen_u0(h, n, v1) in lucas.cal that h
    be odd.  While still lucas(h, n) converts even h into an odd h
    internally by incrementing n, gen_u0(h, n, v1) will output even
    when h is even.


The following are the changes from calc version 2.12.4.6 to version 2.12.4.10:

    Updated RPM build process to remove use of deprecated flags.

    Applied a number of fixes to calc.spec and rpm.mk file.
    See calc.spec.in for details.  Changed rpm release to 2.1.

    Set MACOSX_DEPLOYMENT_TARGET=10.8 as we upgraded all of
    our development Mac OS X to 10.8.

    Libraries are chmod-ed as 0644 to allow for building rpms
    without root.

    Silenced annoying warning about unused variable 'intp'
    while compiling endian.c under some circumstances.

    Fixed typo in re-declaration warnings.  Thanks to
    Christoph Zurnieden <czurnieden at gmx dot de> for this report.

    Added a number of calc resource files by
    Christoph Zurnieden <czurnieden at gmx dot de> including:

    bernpoly.cal - Computes the nth Bernoulli polynomial at z for any n,z
    brentsolve.cal - root-finder implemented with the Brent-Dekker trick
    factorial.cal - product of the positive integers
    factorial2.cal - variety of integer functions quasi-related to factorial
    lambertw.cal - Computes Lambert's W-function at "z" at branch "branch"
    lnseries.cal - Calculates a series of natural logarithms at 1,2,3,4...n
    specialfunctions.cal - Calculates the value of the beta function
    statistics.cal - a wide variety of statistical functions
    toomcook.cal - Multiply by way of the Toom-Cook algorithm
    zeta2.cal - Calculate the value of the Hurwitz Zeta function

    Fixed a makefile bug that prevented the those new calc resource
    files from being installed.

    Improved the formatting of the output from:

        help resource

    We replaced COPYING-LGPL with the version that is found at
    http://www.gnu.org/licenses/lgpl-2.1.txt because that version
    contains some whitespace formatting cleanup.  Otherwise the
    license is the same.

    We fixed a number of places where "the the" was used
    when just "the" should be used.

        NOTE: Fixes to grammar, spelling and minor formatting
              problems are welcome.  Please send us your patches!

    With the exception of 3 source files, we became "picky" about
    line lengths and other issues reported by the picky tool:

        cal/test8900.cal
        cal/set8700.line
        help/errorcodes.sed

    The above 3 files now pass picky -w (OK except for line length).
    For more information about the picky tool, see:

        http://cis.csuohio.edu/~somos/picky.html


The following are the changes from calc version 2.12.4.3 to 2.12.4.5:

    Added gvec.cal resource script.

    Added calc-symlink make rule to setup symlinks from standard locations
    into a tree specified by a non-empty ${T} makefile variable.  Added
    calc-unsymlink to remove any symlinks that may have been created by
    the calc-symlink rule.

    If is OK for the calc-symlink make rule to pre-remove a symlink.

    Fixed bug was uncovered in calc that caused script failures when calc
    is called within a while loop in BASH if the while loop is fed from
    stdin due to calc's redirection/inheritance of stdin and no option
    to change this behavior.  Thanks gores to David C. Rankin
    <drankinatty at gmail dot com> for the bug fix and to David Haller
    <dnh at opensuse dot org> for helping debug this problem.


The following are the changes from calc version 2.12.4.0 to 2.12.4.2:

    Fixed a documentation bug for the sgn() builtin.

    Added the 1<<8/2 evaluation example to "help unexpected".  That
    expression evaluates to 128, not 16 as some C programmers might expect.

    Fixed a bug in solve.cal where high was not returned in some situations.

    Fixed a bug reported by Paul & Karen Tomlinson (paulnkaz at pktomlinson
    dot fsnet dot co dot uk) where calling log multiple times with different
    values of epsilon resulted in an incorrect value.

    Removed cvd rule from Makefiles.

    The Makefile used in the source rpm (calc-*.src.rpm) no longer uses
    the -Werror compile flag.  This is to help those distributions with
    compilers that make produce (hopefully) compilation warnings.
    NOTE: For testing and calc build purposes will recommend and will
    continue to use the -Werror flag.

    Fixed a typo in the Makefile where the make variable ${SAMPLE_OBJ}
    was misspelled as ${SAMPLE_OBJS}.

    Added prep makefile rule to make is easier to compile calc without
    an optimizer.  By doing:

        make clobber prep

    one may build a calc binary that is easier to debug.

    Fixed a bug where an certain typos (e.g., calling an unknown
    function) would previously cause calc to exit.

    Updated the COPYING file to reflect the new filenames associated
    with the SHA1 hash function, and removed mention of files related
    to the SHA (SHA0, not SHA1) and the MD5 hash functions (which is
    no longer supported in calc).

    Fixed a bug where a calling vsnprintf() twice created problems.
    The thanks for this fix goes to Matthew Miller (mattdm at mattdm
    dot org) for this patch.

    Michael Penk (mpenk at wuska dot com) reported success in installs
    under Windows via Cygwin by making a change to the Cygwin target.
    These changes have been folded into the main calc Makefile.
    The old recommendation of using 'make win32_hsrc' is no longer
    required for Cygwin.  See the README.WINDOWS file for details.

    Added dms.cal and hms.cal resource files.  The dms.cal is a more
    functional version of deg.cal.  It is a superset except that increment
    and decrement is on the arc second level.  The hms.cal is for
    24-hour cycle instead of the 360 degree cycle of dms.cal.

    Changed deg.cal object name from dms to deg so that the more functional
    dms.cal can own the dms object name.

    Updated 'help obj' to reflect changes to 'show objfunctions' and
    resource file example list since 1999.

    Fixed problem where CALC_BYTE_ORDER referring to CALC_BIG_ENDIAN
    and CALC_LITTLE_ENDIAN instead of BIG_ENDIAN and LITTLE_ENDIAN.


The following are the changes from calc version 2.12.3.0 to 2.12.3.3:

    Fixed the Jacobi function where it returned 1 when it should have
    returned 0.  Thanks goes to Kevin Sopp (baraclese at googlemail dot com)
    for discovering the problem and suggesting the nature if the fix.

    Calc versions will always be of the form x.y.z.w even when the
    MINOR_PATCH (w) is 0.  Thus, 2.12.3.0 will be printed as 2.12.3.0
    instead of just 2.12.3.

    Added MINGW32_NT-5.0 compile target based on a patch from
    Brian L. Angus (angus at eng dot utah dot edu).

    Removed the use of rpm.release in the Makefile.

    Mac OS Darwin targets no longer attempt to use ldconfig.  Under the
    Darwin target, the LDCONFIG make variable is redefined to be
    an empty value.  Thanks goes to Ralf Trinler (art at infra dot de)
    for reporting this problem.

    The ${CALC_INCDIR}/custom is no longer being removed at install time
    if it is empty.  Now when ${ALLOW_CUSTOM} make variable is empty,
    an empty ${CALC_INCDIR}/custom may be left behind.

    Fixed a problem where a "make clobber" would remove custom/Makefile
    and fail to rebuilt it.


The following are the changes from calc version 2.12.2.3 to 2.12.2.4:

    Added OpenBSD target.

    Using the -r test instead of the -e test in Makefiles because some
    out of date shells still do not have the -e test.

    The Makefile now avoids the use of if ! command because some out of
    date shells to not support the ! construct.


The following are the changes from calc version 2.12.1.1 to 2.12.2.2:

    Added an explicit Solaris target.

    Fixed confusion in Makefile where some uses of ${EXT} were misnamed ${EXE}.

    Added a "make strip" rule, per suggestion from Igor Furlan <primorec
    at sbcglobal dot net>, to allow one to strip previously built binary
    executables and libraries.

    Under the Darwin / OS X target, ${DARWIN_ARCH} is left empty meaning
    that calc is compiled for the native CPU type instead of Universal
    Binary (Intel and PPC).

    By default, the calc binary that is built for the rpm forces
    ${LD_SHARE} to be empty.  An empty ${LD_SHARE} means that the calc
    from the rpm does not set rpath.  This in turn causes the default
    system path to be searched when looking for libcalc and libcustcalc.

    The Makefile shipped with calc still sets ${LD_SHARE} for host targets.
    By default, the dynamic shared library search path for all targets
    starts with the source directory.  Starting the search in the source
    directory is convenient for testing and debugging but is not appropriate
    for installation on a production system.  To get the same effect
    as the calc binary in the calc rpm, try:

        make clobber
        make calc-dynamic-only BLD_TYPE=calc-dynamic-only LD_SHARE=
        make install

    The libcalc and libcustcalc shared libraries are now tied to
    the 4 level calc version instead of just 3 levels.  For example,
    under Linux calc version 2.12.2.1 uses /usr/lib/libcalc.so.2.12.2.1
    instead of just the /usr/lib/libcalc.so.2.12.2 file.  This change
    was made so that calc produced by 'make clobber; make all install'
    is consistent with the calc rpm.

    Calc is now releasing the calc-debuginfo rpm for those RPM users who
    which to use non-stripped libraries and binaries for debugging
    purposes.  By default, the calc rpm installed stripped binaries
    and libraries.

    Added this high priority item to the calc help/todo list:

        It is overkill to have nearly everything wind up in libcalc.
        Form a libcalcmath and a libcalclang so that an application
        that just wants to link with the calc math libs can use them
        without dragging in all of the other calc language, I/O,
        and builtin functions.

    Fixed the wording for the -i flag in the calc man page.

    Added some notes to the help/unexpected file regarding calc
    and interactive shells.

    Fixed bug where a FILEPOS was copied FPOS_POS_BITS octets instead of
    FPOS_POS_LEN octets.

    Split out ${READLINE_EXTRAS} Makefile variables from ${READLINE_LIB}
    to better deal with Fedora rpm requirements.

    Bit 8 (0x80) of calc_debug is reserved for custom debugging.
    See help/config and custom/HOW_TO_ADD for details.

    When the Makefile variable ${ALLOW_CUSTOM} is not defined or empty,
    the libcustcalc library is not built or linked against, certain make
    rules skip going into the custom sub-directory, the install
    rule skips certain custom installation actions, and the common
    C flags (${COMMON_CFLAGS}) is given -UCUSTOM.  Other make rules such
    as "make clean" and "make clobber" still work as before.  Also
    the Makefile.simple assumes that the Makefile variable ${ALLOW_CUSTOM}
    is -DCUSTOM.

    Clarified that the calc builtin functions rand() and random()
    operate over a half closed interval.  The help/rand and help/random
    refer to  the top of the interval as "beyond" instead of "max".

    Releasing source tar balls using bzip2 instead of with gzip.  So
    what was calc-something.tar.gz is now calc-something.tar.bz2.
    To "uncompress" use:

        bunzip2 calc-something.tar.bz2

    On some systems, one may untar directly by:

        tar -jxvf calc-something.tar.bz2

   The Makefile variable ${BYTE_ORDER} was replaced by ${CALC_BYTE_ORDER}.

   Changed the way the Makefile can force the calc byte order.  If you set
   the Makefile variable ${CALC_BYTE_ORDER} to be -DCALC_BIG_ENDIAN then
   endian.h will force the CPP symbol CALC_BYTE_ORDER to be BIG_ENDIAN.
   If you set ${CALC_BYTE_ORDER} to be -DCALC_LITTLE_ENDIAN then endian.h
   will force the CPP symbol CALC_BYTE_ORDER to be LITTLE_ENDIAN.
   If the Makefile variable ${CALC_BYTE_ORDER} is empty, then the CPP
   symbol CALC_BYTE_ORDER will set to the CPP symbol BYTE_ORDER as
   defined by some system include file (if the Makefile can find such
   an include file), or the Makefile compiling endian.c and hopefully
   using that result to set CPP symbol CALC_BYTE_ORDER.  Regardless of
   how it happens, the CPP symbol CALC_BYTE_ORDER should end up set in
   endian_calc.h include file.


The following are the changes from calc version 2.12.1.10 to 2.12.2:

    Put back the missing -s flags on the cscripts:  mersenne, 4dsphere,
    fprodcut, plus, and powerterm.  Thanks goes to Bradley Reed
    <bradreed1 at gmail dot com> for discovering this problem.

    All static variables are now declared with the symbol STATIC.
    All extern variables are now declared with the symbol EXTERN.
    All static functions are now declared with the symbol S_FUNC.
    All extern functions are now declared with the symbol E_FUNC.
    The include file decl.h defines these 4 symbols by default
    to static, extern, static, and extern respectively.  Under
    Windows, DLL is also defined according to the _EXPORTING symbol
    and is prepended to the EXTERN and E_FUNC symbols.  The decl.h
    file has replaced the win32dll.h file.

    When WITH_TLS is defined, calc attempts to compile with Thread Local
    Storage.  As of version 2.12.1.12 this mode is extremely experimental.
    Calc may not compile when WITH_TLS defined.

    Fixed E_FUNC vs EXTERN issues discovered by Mirko Viviani
    <mirko at objectlab dot org>.

    Removed include of <malloc.h>.  The building of the include file
    "have_malloc.h" has been removed from the Makefile.  One some
    systems such as FreeBSD, the file /usr/include/malloc.h exists
    and contains an forced error saying that stdlib.h should be used
    instead.  The Makefile symbol HAVE_MALLOC has been removed.

    Moved the sample code in the sample sub-directory up into the
    main source level.  The sample/many_random.c source file is
    now sample_many.c.  The sample/test_random.c source file is now
    sample_rand.c.  The sample Makefile and the sub-directory is no more.

    Renamed the following source files:

        math_error.h            ==>    lib_calc.h
        string.c                ==>    str.c
        string.h                ==>    str.h

    Renamed the following variables related to calc error processing:

        int calc_jmp            ==>    int calc_use_matherr_jmpbuf
        jmp_buf calc_jmp_buf    ==>    jmp_buf calc_matherr_jmpbuf

        int post_init           ==>    int calc_use_scanerr_jmpbuf
        jmp_buf jmpbuf          ==>    jmpbuf calc_scanerr_jmpbuf

        char *calc_error        ==>    char calc_err_msg[MAXERROR+1]

    These values are now declared in the lib_calc.h include file.
    The value MAXERROR is now defined in lib_calc.h instead of calc.h.
    The calc_err_msg[] buffer is now used for math errors as well
    as scan and parse errors.

    Parse/scan errors will not be printed if calc_print_scanerr_msg
    is zero.  By default:

        int calc_print_scanerr_msg = 1;

    This variable is declared in the lib_calc.h include file.  Storage
    comes from libcalc.

    Parse/scan warnings will not be printed if calc_print_scanwarn_msg
    is zero.  By default:

        int calc_print_scanwarn_msg = 1;

    This variable is declared in the lib_calc.h include file.  Storage
    comes from libcalc.

    The last parse/scan error message is stored in the calc_err_msg[]
    buffer.  This happens even when calc_print_scanerr_msg is zero.

    The last parse/scan warning message is stored in the calc_warn_msg[]
    buffer.  After each parse/scan warning condition is detected,
    the value calc_warn_cnt is incremented.  This happens even when
    calc_print_scanwarn_msg is zero.

    The calc_warn_msg[] buffer and calc_warn_cnt variables are declared
    in the lib_calc.h include file.  Storage comes from libcalc.

    See the file, LIBRARY or use the calc command "help libcalc" for
    more information on calc error processing.  This file has been
    updated to reflect the changes noted above in this section.

    The make install rule removes std_arg.h, have_malloc.h, math_error.h,
    string.h, and win32dll.h from ${INCDIR} if they exist.  These calc
    include files are no longer supported.

    Do reduce the number of special case .o build rules, the
    ${ALLOW_CUSTOM} make flag is added to ${CFLAGS} by default.  This means
    that if ALLOW_CUSTOM= -DCUSTOM, then -DCUSTOM is given to the compile
    line of most .c files.

    Calc -v reports "w/custom functions" or "w/o custom functions" on
    the version string depending on if calc was compiled with the
    ALLOW_CUSTOM= -DCUSTOM or not.

    Replaced the concept of compiler sets in the Makefile with
    host target section in the Makefile.  Initial host targets are:

        Linux
        Darwin
        FreeBSD
        (default)       <<== Target does not match any previous target name
        Simple

        NOTE: If your target is not supported below and the default target
              is not suitable for your needs, please send to the:

NOTE:           calc-contrib Email address no longer in use

              Email address an "ifeq ($(target),YOUR_TARGET_NAME)"
              ... "endif" set of lines from the Makefile so that
              we can consider them for the next release.

    The custom/Makefile is now constructed from 3 parts: custom/Makefile.head,
    the host target section in Makefile, and the custom/Makefile.tail.

    The top level Makefile and the custom/Makefile require a GNU make
    (such as gmake) or an equivalently advanced make.  On many targets,
    the default make is sufficient.  On FreeBSD for example, one must
    use gmake instead of make.

    If your target system does not have GNU make (or equivalent), then
    you should try using the Makefile.simple and custom/Makefile.simple
    files:

        mv Makefile Makefile.gmake
        cp Makefile.simple Makefile
        mv custom/Makefile custom/Makefile.gmake
        cp custom/Makefile.simple custom/Makefile
        make all

    Added the ability to build calc with dynamic libraries, static
    libraries or both.  Many thanks goes to Matthew Miller (mattdm
    at mattdm dot org) and Mirko Viviani (mirko at objectlab dot
    org) for this help, encouragement, and testing of this major change!

    Added BLD_TYPE Makefile variable to control how calc is
    built.  The BLD_TYPE value may be one of:

        BLD_TYPE= calc-dynamic-only
        BLD_TYPE= calc-static-only

    Each host target establishes a default BLD_TYPE value.  Of course
    one can override the host target BLD_TYPE on the make command line:

        make clobber
        make calc-dynamic-only BLD_TYPE=calc-dynamic-only

        make clobber
        make calc-static-only BLD_TYPE=calc-static-only

        NOTE: It is a very good idea to first clobber (remove) any previously
              built .o, libs and executables before switching the build
              between static and dynamic.

    which have the same effect as make all with a given build phase set.

    For Linux and Darwin, the default BLD_TYPE is calc-dynamic-only.
    For the simple case, BLD_TYPE is calc-static-only.  For the
    default target (the target does not match any of the previous
    defined targets), BLD_TYPE is calc-static-only.

    Added ${CSFLAGS} make variable to hold the {$CC} flags for compiling
    without shared library.  By default, ${CFLAGS} is ${CSFLAGS} with
    ${CC_SHARE} added to it.

    Added ${CC_SHARE}, ${LIBCALC_SHLIB}, ${LIBCUSTCALC_SHLIB}, and
    ${LD_SHARE} to the remaining compiler sets.

    Fixed make depend and make uninstall rules.   Performed various
    makefile syntax cleanups.

    Removed ${PROGS} and ${STATIC_PROGS} Makefile variables due to
    the new BLD_TYPE system (see above).

    Added missing help for cp, calcpath, and stoponerror.

    Noted that calc fails the regression test (and will crash at
    various times) when compiled with gcc v4.1.0.  This problem was
    first reported under Fedora Core 5 by Christian Siebert.

    Set the LESSCHARSET to iso8859 so that less will not confuse or
    upset the col utility with Invalid or incomplete multi-byte or wide
    characters.

    Updated the Free Software Foundation postal address and updated
    the COPYING-LGPL from http://www.fsf.org/licensing/licenses/lgpl.txt
    on 2007-Mar-14.  Calc is using the same Version 2.1 of the LGPL,
    only the postal address of the Free Software Foundation has
    been updated.  All source files were updated to RCS level 30.
    Thanks goes to Martin Buck (m at rtin-buck dor de) for this patch.

    Added printf arg checking for GNU C compilers that helps check
    printf-style functions in calc.  Thanks goes to Martin Buck (m at
    rtin-buck dor de) for this patch.

    Fixed issues where the argument of a printf-like did not match the
    format type.

    Removed build function md5().  The MD5 hash has been compromised to
    such a degree that is it no longer advisable to use this function.

    Removed build function sha().  The SHA hash has been compromised to
    such a degree that is it no longer advisable to use this function.
    Note that the SHA-1 hash has not been compromised to the same degree
    and so this hash function remains.

    Renamed shs1.c to sha1.c.  Renamed shs1.h to sha1.h.

    Added custom registers.  The custom register function:

        custom("register", 3)

    returns the value of custom register 3.  Custom registers, initialized
    with 0, may take on any calc value:

        custom("register", regnum, value)

    Added REGNUM_MAX to the sysinfo custom function to return the maximum
    register number:

        custom("sysinfo", "REGNUM_MAX")

    which defaults to 31.  The first custom register is 0 and thus the
    default number of custom registers is 32.

    Added E_OK #define in calc.h to indicate no error (0).

    Renamed C function powivalue() in value.c to powvalue() because it
    now handles raising NUMBER or COMPLEX to a NUMBER or COMPLEX power.

    The powervalue() function in value.c may be given a NULL epsilon
    which will cause to the builtin epsilon value to be used.

    Calc supports both real and complex exponentiation bases and exponents.
    For a ^ b and a ** b, "a" and "b" can be a real value or a complex value:

        2^3                     3i^4
        2.5 ^ 3.5               0.5i ^ 0.25
        2.5 ^ 2.718i            3.13145i ^ 0.30103i

    Fixed typos in the calc man page thanks to a Debian bug report
    by A. Costa <agcosta at gis dot .net> that was kindly forwarded
    to us by Martin Buck <m at rtin-buck dot de>.


The following are the changes from calc version 2.12.1.8 to 2.12.1.9:

    Fixed calc cscripts that contained comments that were not valid calc
    comments.  Improved calc comment documentation in "help unexpected"
    to help other avoid similar mistakes.  Calc comments are of the form:

        /* c style comments */
        /*
         * multi-line
         * comments
         */
        ## two or more #-signs
        ### in a row
        ### Note that # along is a calc unary and binary operator

    Added "help pound" or "help #' to document the # operator, comments,
    and the first line of cscript files.

    Documented these help commands in "help help":

        help ->
        help *
        help .
        help %
        help //
        help #

    The usage help file is now formed from the contents of the calc man page.
    So "help usage" prints the version of the calc man page.  Added ${COL}
    makefile symbol to support the formation of the calc.usage file from
    calc.1 via the CALCPAGER (less) or NROFF (if NROFF is non-empty).

    The "help calc" command is now equivalent to "help help".

    The "help define" command is now equivalent to "help command".

    Fixed calc command line usage message.

    Fixed missing README.src file in RPM src and tgz src tarball.

    Removed HAVE_SNPRINTF test in version.c.  We now assume that
    all systems come with the standard snprintf() library function.

    Make does not assume that DONT_HAVE_VSPRINTF must be defined in
    order to test for varargs (via have_varvs.c).  Instead it uses the
    ${HAVE_VSPRINTF} to determine if the vsprintf() and vsnprintf()
    should be tested to assumed to exist or not exist.

    Tests for the existence of vsprintf() now also require the existence
    of vsnprintf().  Test for the existence of vsnprintf() now also
    require the existence of vsprintf().

    The #define CALC_SIZE_T was never used except when memmove() was
    not found.  This symbol was renamed to MEMMOVE_SIZE_T.  Calc
    requires that size_t must be a known type.

    Calc and cscripts are installed mode 0755 instead of 0555 to
    make rpmlint happy.

    Make clobber cleanup as suggested by Martin Buck <m at rtin-buck dot de>.
    The clobber rule now depends on the clean rule.


The following are the changes from calc version 2.12.1.6 to 2.12.1.7:

    Added the calc builtin function, usertime(), to return the amount of
    user CPU time used by the current process.  Unlike the old runtime()
    builtin, the CPU time reported for long running processes will not
    wrap around to 0 after only a few months.

    Added the calc built0in function, systime(), to return the amount of
    kernel CPU time used by the current process.

    The runtime() builtin function now returns the total amount of CPU
    time used by the current process.  This time includes both user mode
    and kernel mode time.  Unlike the old runtime() builtin, the builtin
    includes time spent executing operating system code on behalf of
    the current process.

    Fixed runtime() so that the CPU time reported for long running
    processes will wrap around to 0 for a long time.

    Added config("hz") to return the clock tick rate.  This is
    a read-only configuration value.

    Added regression tests for recently added config() parameters.

    Fixed the #define symbols that were created in have_strdup.h.
    Previously this file looked as if have_rusage.h has been
    included already.

    Restored the function of "help" (without any args) printing the
    default help file.  Thanks for this fix goes to Silvan Minghetti
    <bullet at users dot sourceforge dot net>.

    Fixed a problem where some old MS environments failed some of the
    regression tests because "read -once foo.cal" was not behaving
    correctly due to how the _fullpath() was being called.  Thanks for
    this fix goes to Anatoly <notexistent-anb at yandex dot ru>.

    Documented the mis-feature about how calc parses if, for, while
    and do statements in an unexpected way.   For example:

        This works as expected:

            if (expr) {
                ...
            }

        However this WILL NOT WORK AS EXPECTED:

            if (expr)
            {
                ...
            }

        because calc will parse the if being terminated by
        an empty statement followed by a

            if (expr) ;
            {
                ...
            }

    See also "help statement", "help unexpected", "help todo", and
    "help bugs".


The following are the changes from calc version 2.12.1 to 2.12.1.5:

    Fixed minor typos in the 'version 2.12.0 to 2.12.0.8' section below.
    Made minor formatting changes as well.

    Changed use of ${Q} in the Makefile to avoid an make "feature"
    related to OpenBSD.  Added ${RM} make variable for make tools that
    do not have builtin defined terms.

    Removed the ECHO_PROG Makefile variable.  Also removed it from
    the sysinfo() custom function.

    Improved the support for cross-compiled environments by using
    make symbols for all non-shell commands executed by Makefiles.

    Fixed a problem with the make chk awk script which failed under
    OS X 10.4.7.

    Fixed a few minor variables that were not set to default values in
    lower level Makefiles.

    Fixed a reference to a non-existent make variable in HOWTO.INSTALL.


The following are the changes from calc version 2.12.0 to 2.12.0.8:

    Fixed ellip.cal to deal with a calc syntax change that happened
    many ages ago but was never applied to this file until now.
    This bug was fixed by Ernest Bowen <ebowen at une dot edu dot au>.

    Fixed a problem where comments using # followed by a !, newline or
    another # works.  This bug was fixed by Ernest Bowen <ebowen at une
    dot edu dot au>.

    The show builtins display for functions with long descriptions
    is now broken into multi-line descriptions.

    The str functions, such as strcpy(s1, s2), will now copy as many
    characters as possible from s2 to s1, treating '\0' like any other
    character until the end of s2 is reached. If s2 is shorter than s1,
    a '\0' is inserted.

    The strcmp(s1, s2) builtin, for strings s1, s2: strcmp(s1, s2) == 0 now
    means the same as s1 == s2.

    The str(s) builtin has been changed so that it will return only the
    string formed by the characters of 's' up to the first '\0'.

    The substr(s, start, num) builtin has been changed so that '\0' characters
    are treated like any other.

    Fixed a bug where strcpy("", "a") used to cause a segmentation fault.
    This bug was fixed by Ernest Bowen <ebowen at une dot edu dot au>.

    Make minor change to natnumset.cal in how the tail variable is initialized.

    Fixed bugs in the strcmp, strncmp, strcpy, and strncpy help files.
    This bug was fixed by Ernest Bowen <ebowen at une dot edu dot au>.

    Added cal/screen.cal which Defines ANSI control sequences providing
    (i.e., cursor movement, changing foreground or background color,
    etc.) for VT100 terminals and terminal window emulators (i.e., xterm,
    Apple OS/X Terminal, etc.) that support them.  For example:

        ; read screen
        ; print green:"This is green. ":red:"This is red.":black

    Fixed a bug where too many open files returned E_FOPEN3.  Now
    a new error symbol F_MANYOPEN is used for too many open files.

    Added the builtin function fpathopen() to open a file while
    searching along a path:

        ; fd2 = fpathopen("tmp/date", "r", ".:~:~sc:/tmp:/var/tmp:/var")
        ; print fd2
        "/var/tmp/date"

    By default, fpathopen() searches along CALCPATH.

    Added the calcpath() builtin function to return the current value
    of CALCPATH.

    Fixed prompt characters in the EXAMPLE section of help files.

    Fixed problems related to the protect function and its documentation.
    This bug was reported by David Gilham <davidgilham at gmail dot com>.
    This bug was fixed by Ernest Bowen <ebowen at une dot edu dot au>.

    Raised the limit of exponent in exponential notation.  It was set to
    arbitrary 1000000 (making 1e1000001 in invalid exponential notation
    value).  The exponent for exponential notation is now int(MAXLONG/10).
    On 32 bit machines, this means a limit of 214748364.  On 64 bit
    machines, this means 922337203685477580.  Of course, you may not
    have enough memory to hold such huge values, but if you did you can
    now express such values in exponential notation.

    Added log() builtin for base 10 logarithm.

    Fixed problems where internal use of libc strcpy() might have caused
    a buffer overflow.  Calc now only uses libc strcpy() when the source
    string is a constant.

    The calc STRING and STRINGHEAD now use the standard size_t (an unsigned
    type) length.  Calc mostly uses size_t in dealing with string lengths
    and object sizes when possible.

    Added ${CCWERR} make variable to allow one to force compiler warnings
    to be treated as errors.  The ${CC} make variable now uses ${CCWERR}
    however the ${LCC} (used by the Makefile test code for building hsrc
    files) does not use ${CCWERR}.  By default, ${CCWERR} is empty.
    In development Makefiles, we set CCWERR= -Werror to force us to
    address compiler warnings before the next release.

    The calc make variable, CALCPAGER, now defaults to CALCPAGER= less
    because the less utility is now very common.  Set CALCPAGER= more
    if you do not have less.

    Calc source had two styles of switch indentation.  Converted the
    style where case statements were indented with respect to the switch
    statement into the style where the case statements are at the same
    level.  When comparing with older source, one may use the -b argument
    of the diff command to ignore changes in amount of white space:

        diff -b -r -u calc-2.11.11 calc-2.12.0

    The read, write, and help commands use the value of global string
    variable if the symbol name starts with a $.  For example:

        global x = "lucas.cal";
        read $x;        /* same as read lucas.cal or read "lucas.cal" */

    Added dotest.cal resource.  Based on a design by Ernest Bowen
    <ebowen at une dot edu dot au>, the dotest evaluates individual
    lines from a file.  The dotest() function takes 1 to 3 arguments:

        dotest(dotest_file [,dotest_code [,dotest_maxcond]])

        dotest_file

            Search along CALCPATH for dotest_file, which contains lines that
            should evaluate to 1.  Comment lines and empty lines are ignored.
            Comment lines should use ## instead of the multi like /* ... */
            because lines are evaluated one line at a time.

        dotest_code

            Assign the code number that is to be printed at the start of
            each non-error line and after **** in each error line.
            The default code number is 999.

        dotest_maxcond

            The maximum number of error conditions that may be detected.
            An error condition is not a sign of a problem, in some cases
            a line deliberately forces an error condition.  A value of -1,
            the default, implies a maximum of 2147483647.

        Global variables and functions must be declared ahead of time because
        the dotest scope of evaluation is a line at a time.  For example:

            ; read dotest.cal
            ; read set8700.cal
            ; dotest("set8700.line");

    Updated the todo / wish list items.  The top priority now is to
    convert calc to GNU autoconf / configure to build the calc.

        ; help todo

    Added missing help file for the stoponerror() builtin.

    Corrected and improved the help documentation for factor and lfactor.

    Fixed a problem where some error messages that should have been
    written to a file or string, went to stderr instead.  This bug was
    fixed by Ernest Bowen <ebowen at une dot edu dot au>.

    Corrected the documentation relating to the calc -c command line option.
    The -c relates to scan/parse errors only, not execution errors.

    Corrected a stack overflow problem where the math_fmt() in zio.c
    could be induced to overflow the stack.  This problem was independently
    reported by Chew Keong Tan of Secunia Research <vuln at secunia dot com>.

    Corrected a stack overflow problem where the scanerror() in token.c
    could be induced to overflow the stack by a malformed token.

    Made math_error() in math_error.c more robust against a error
    message constant that is too long.

    Made read_bindings() in hist.c more robust against very long bindings
    config lines.

    Made listsort() in listfunc.c and matsort() matfunc.c more robust
    against sorting of impossibly huge lists and matrices.

    Warnings about an undefining a builtin or undefined function, a
    constant before the comma operator, and an unterminated comment is
    now processed by scanerrors (not simply written directly to stderr).
    These warnings file and line number in which the "error" occurred
    as well as a more precise message than before.  If using -c on the
    calc command line or if stoponerror(-1), then assuming there are
    no other compile errors, only the unterminated comment will stop
    completion of the function being defined.

    The cal/regress.cal now reads most of the calc resource files.

    The issq() test had a slight performance boost.  A minor note
    was added to the help/issq file.

    Improved the documentation of the mul2, sq2, pow2, and redc2 config
    parameters in help/config.

    Added config("baseb"), a read-only configuration value to return
    the number of bits in the fundamental base in which calculations
    are performed.  This is a read-only configuration value.

    Calc now will allow syntax such as ++*p-- and  ++*----*++p----
    where p is an lvalue; successful evaluation of course require the
    successive operations to be performed to have operands of appropriate
    types; e.g. in *A, A is usually an lvalue whose current value is a
    pointer. ++ and -- act on lvalues. In the above examples there are
    implied parentheses from the beginning to immediately after p. If
    there are no pre ++ or -- operations, as in **p++.  The implied
    parentheses are from immediately before p to the end.

    Improved the error message when && is used as a prefix operator.

    Changed the help/config file to read like a builtin function help file.

    One can no longer set to 1, or to a value < 0, the config()
    parameters: "mul2", "sq2", "pow2", and "redc2".  These values
    in the past would result in improper configuration of internal
    calc algorithms.  Changed cal/test4100.cal to use the minimal
    value of 2 for "pow2", and "redc2".

    Changed the default values for the following config() parameters:

        config("mul2") == 1780
        config("sq2") == 3388
        config("pow2") == 176

        These values were determined established on a 1.8GHz AMD 32-bit
        CPU of ~3406 BogoMIPS by the new resource file:

            cal/alg_config.cal

   Regarding the alg_config.cal resource file:

        The best_mul2() function returns the optimal value of config("mul2").
        The best_sq2() function returns the optimal value of config("sq2").
        The best_pow2() function returns the optimal value of config("pow2").
        The other functions are just support functions.

        By design, best_mul2(), best_sq2(), and best_pow2() take a few
        minutes to run.  These functions increase the number of times a
        given computational loop is executed until a minimum amount of CPU
        time is consumed.  To watch these functions progress, one can set
        the config("user_debug") value.

        Here is a suggested way to use the alg_config.cal resource file:

            ; read alg_config
            ; config("user_debug",2),;
            ; best_mul2(); best_sq2(); best_pow2();
            ; best_mul2(); best_sq2(); best_pow2();
            ; best_mul2(); best_sq2(); best_pow2();

        NOTE: It is perfectly normal for the optimal value returned
        to differ slightly from run to run.  Slight variations due to
        inaccuracy in CPU timings will cause the best value returned to
        differ slightly from run to run.

        See "help resource" for more information on alg_config.cal.

    Updated the "help variable" text to reflect the current calc
    use of ` (backquote), * (star), and & (ampersand).

    Removal of some restrictions on the use of the same identifier
    for more than one of parameter, local, static or global variable.

        For example, at command level, one could use:

            for (local x = 0; x < 10; x++) print sqrt(x);

        At the beginning of a statement, "(global A)" is a way of
        indicating a reference to the variable A, whereas "global A"
        would be taken as a declaration. Parentheses are not required in
        "++global A" or "global A++" when "global" is used in this way.

        The patch extends this "specifier" (or "qualifier") feature
        to static variables, but such that "static A" refers only
        to a static variable at the current file and function scope
        levels. (If there is already a static variable A at the current
        file and function levels, a declaration statement "static A"
        would end the scope of that variable and define a new static
        variable with identifier A. A "global A" declaration is more
        drastic in that it ends the scope of any static variable A at
        the same or higher scope levels.)

        Unlike a static declaration in which an "initialization" occurs at
        most once, in the specifier case, "static A = expr" is simply an
        assignment which may be repeated any number of times.  An example
        of its use is:

            define np() = static a = nextprime(a);

        For n not too large, the n-th call to this function will
        return the n-th prime. The variable a here will be private to
        the function.

        Because one can use "global", "local" or "static" to specify a
        type of variable, there seems little point in restricting the
        ways identifiers that can be used in more than one of these
        or as parameters. Obviously, introducing A as a local variable
        when it is being used as a parameter can lead to confusion and a
        warning is appropriate, but if it is to be used only occasionally,
        it might be convenient to be able to refer to it as "local A"
        rather than introducing another identifier. While it may be
        silly to use the same identifier for both a parameter and local
        variable, it should not be illegal.

    Added warnings for possibly questionable code in function definitions.

    Added config("redecl_warn", boolean) to control if calc issues
    warnings about variables being declared.  The config("redecl_warn")
    value is TRUE by default.

    Added config("dupvar_warn", boolean) to control if calc issues
    warnings about when variable names collide.  The config("dupvar_warn")
    value is TRUE by default.  Examples of variable name collisions
    include when:

        * both local and static variables have the same name
        * both local and global variables have the same name
        * both function parameter and local variables have the same name
        * both function parameter and global variables have the same name

    Fix of a bug which causes some static variables not to be correctly
    unscoped when their identifiers are used in a global declaration.

    Change of "undefine" from a command-level keyword to statement level and
    introduction of an "undefine static A" statement to end the scope of a
    static variable A at the current file/function levels.

    Change/restored the syntax rules for "for" and "while" loops to
    recognize an unescaped newline in top-level command-level statements.

    Updated help/avg, help/define, help/fprintf, help/gcd, help/hash,
    help/hmean, help/lcm, help/max, help/min, help/null, help/poly,
    help/printf, help/ssq, help/strcat, help/strprintf, help/sum,
    help/xor.

    Changed the definition of the function ssq() to enable list arguments
    to be processed in the same way as in sum().  For example:

        ssq(1,2, list(3,4,list(5,6)), list(), 7, 8)

    returns the value of 1^2 + 2^2 + ... + 8^2 == 204.

    Added the calc resource sumtimes.cal, to give the runtimes for
    various ways of evaluating sums, sums of squares, etc, for large
    lists and matrices.  For example:

        read sumtimes
        doalltimes(1e6)

    Calc now ignores carriage returns (\r), vertical tabs (\v), and
    form feeds (\f) when token parsing.  Thus users on Windows systems
    can write files using their \r\n format and users on non-Windows
    systems can read them without errors.

    The quomod() builtin function now takes an optional 5th argument
    which controls the rounding mode like config("quomod") does, but
    only for that call.  Now quomod() is in line with quo() and mod()
    in that the final argument is an optional rounding mode.

    Added a "make uninstall" rule which will attempt to remove everything
    that was installed by a "make install".

    Changed the copyright line in the rpm spec file to a "License" line
    as per new rpm v4.4 syntax.

    The quomod() builtin function does not allow constants for its 3rd
    and 4th arguments.  Updated the "help quomod" file and added more
    quomod regression tests.

    Added patch from Ernest Bowen <ebowen at une dot edu dot au> to
    add the builtin: estr().  The estr(x) will return a representation
    of a null, string, real number, complex number, list, matrix,
    object. block, named block, error as a string.

    Added patch from Ernest Bowen <ebowen at une dot edu dot au> to
    add the builtin: fgetfile().  The fgetfile(x) will return the rest
    of an open file as a string.

    Improved help files for fgetfield, fputs, name, or quomod.


The following are the changes from calc version 2.11.10.1 to 2.11.11:

    Fixed a bug reported by the sourceforge user: cedars where:

        ln(exp(6)) == 3         /* WRONG!!! */

    incorrectly returned 1.  This bug was fixed by Ernest Bowen
    <ebowen at une dot edu dot au>.  The regression test
    was expanded to cover this issue.

    Added minor improvements to hash regression testing of pi().

    Fixed "help script" and the calc man page regarding the requirement
    of -f to be the last -flag in shell script mode.  Further clarified
    the meaning and placement of the -f flag.

    Moved issues with chi.cal intfile.cal into a "mis-features" section
    of the BUGS file.  See "help bugs" or the BUGS source file for details.

    Added the bug about:

        calc 'read ellip; efactor(13*17*19)'

    to the BUGS file.  See "help bugs" or the BUGS source file for details.
    Anyone want to track down and fix this bug?

    Fixed typo in the "help mat" example and improved the mat_print example.

    Renamed most COMPLEX C function names to start with c_ to avoid
    conflicts with new C standard functions.  Note that the calc
    builtin function names remain the same.   The C function names
    inside the C source that calc is written in changed.  This means
    that code that linked to libcalc.a will need to change in order
    to call calc's functions instead of the C standard functions.
    See cmath.h, comfunc.c, and commath.c for details.  See also
    http://www.opengroup.org/onlinepubs/009695399/basedefs/complex.h.html
    for names of the new C standard functions.

    Changed the calc man page to note that using -- in the command will
    separate calc options from arguments as in:

        calc -p -- -1 - -7

    Noted how Apple OS X can make use of readline in the Makefile.
    In particular:

        # For Apple OS X: install fink from http://fink.sourceforge.net
        #                 and then do a 'fink install readline' and then use:
        #
        READLINE_LIB= -L/sw/lib -lreadline -lhistory -lncurses

    Added linear.cal as a calc standard resource file.


The following are the changes from calc version 2.11.10 to 2.11.10:

    The cygwin config value is correctly tested while doing comparisons
    between config states.

    Added config("compile_custom") to determine if calc was compiled
    with -DCUSTOM.  By default, the Makefile uses ALLOW_CUSTOM= -DCUSTOM
    so by default, config("compile_custom") is TRUE.  If, however,
    calc is compiled without -DCUSTOM, then config("compile_custom")
    will be FALSE.  NOTE: The config("compile_custom") value is only
    affected by compile flags.  The calc -D runtime command line option
    does not change the config("compile_custom") value.  This is a
    read-only configuration value.

    Added config("allow_custom") to determine if the use of custom
    functions are allowed.  To allow the use of custom functions, calc
    must be compiled with -DCUSTOM (which it is by default) AND calc run
    be run with the -D runtime command line option (which it is not by
    default).  If config("allow_custom") is TRUE, then custom functions
    are allowed.  If config("allow_custom") is FALSE, then custom
    functions are not allowed.  This is a read-only configuration value.

    Correctly hash config state for windows and cygwin values.  The value
    of config("compile_custom") and config("allow_custom") also affect
    the hash of the config state.

    Fixed the custom/argv.cal test code to avoid use of a reserved
    builtin function name.

    Fixed custom/*.cal scripts to conform better with the cal/*.cal
    resource files.

    Removed the Makefile variables ${LONGLONG_BITS}, ${HAVE_LONGLONG},
    and ${L64_FORMAT}.  Removed longlong.c and longlong.h.  The use
    of HAVE_LONGLONG=0 was problematic.  The lack of complaints about
    the HAVE_LONGLONG=0 shows that the 'long long' type is wide spread
    enough to warrant not trying to support compilers without 'long long'.

    Removed the SVAL and SHVAL macros from zrand.c, zrand.h, and zmath.h
    as they were causing too many broken C pre-processors and C checkers
    to become confused.

    Added a 'make splint' rule to use the splint statically checking
    tool on the calc source.

    Removed support of the BSDI platform.  The BSDI platform is no longer
    directly supported and we lost our last BSDI machine on which we
    could test calc.  Best wishes to the former BSDI folk and thanks
    for breaking important ground in the Open Source Movement!

    Fixed several typos found in the documentation and builtin
    function output by C Smith <smichr at hotmail dot com>.

    Fixed -d so that:

        calc -d 2/3

    will print 0.66666666666666666667 without the leading tilde as
    advertised in the man page.

    Added a missing help file for the display builtin function as
    requested by Igor Furlan <primorec at sbcglobal dot net>.

    Changed the "help environment" file to reflect modern default
    values of CALCPATH and CALCRC.

    Added missing variables for printing by the "make env" rule.

    Added EXT Makefile variable so that Cygwin can install calc as
    calc.exe.  By default, EXT is empty so that calc is calc on most
    modern operating systems.  Thanks goes to Ullal Devappa Kini <wmbfqj
    at vsnl dot net> for helping identify this problem and testing our fix.

    Added custom function:

        custom("pmodm127", q)

    to compute 2^(2^127-1) mod q.  While currently slower than just
    doing pmod(2,2^127-1,q), it is added to give an example of a
    more complex custom function.  Call calc with the -C flag to
    use custom functions.

    Made slight changes to the custom/HOW_TO_ADD documentation.

    Fixed some \ formatting man page problems as reported by Keh-Cheng
    Chu <kehcheng at quake dot Stanford dot edu>.

    Fixed some comparison between signed and unsigned in md5.c
    that was reported for the PowerMac G5 2GHz MacOS 10.3 by
    Guillaume VERGNAUD <vergnaud at via dot ecp dot fr>.

    Fixed a number of pending issues with help files filling in
    missing  LIMITS, LINK LIBRARY, and SEE ALSO information,


The following are the changes from calc version 2.11.9 to 2.11.9.3:

    Fixed calc man page examples to move -f to the end of the line.
    Thanks goes to Michael Somos for pointing this out.

    Linux and gcc now compiled with -Wall -W -Wno-comment.

    Fixed a post increment that was reported by R. Trinler <trinler at
    web dot de> and fixed by Ernest Bowen <ernie at turing dot une dot
    edu dot au>.

    Fixed pi.cal to not depend on the buggy pre-2.11.9 post increment
    behavior.

    Added config("cygwin") to determine if calc was compiled under Cygwin.
    The config("cygwin") is a read-only configuration value that is 1
    when calc was compiled under Cygwin and 0 otherwise.  Regression
    tests 949 and 950 are skipped when config("cygwin") is true.

    The Makefile variable HAVE_NO_IMPLICIT is empty by default so that
    the Makefile will test if the compiler has a -Wno-implicit flag.

    Added HAVE_UNUSED Makefile variable.  If HAVE_UNUSED is empty,
    then the Makefile will run the have_unused program to determine
    if the unused attribute is supported.  If HAVE_UNUSED is set to
    -DHAVE_NO_UNUSED, then the unused attribute will not be used.

    The Makefile builds have_unused.h which defines, if the unused
    attribute is supported:

        #define HAVE_UNUSED /* yes */
        #define UNUSED __attribute__((unused)) /* yes */

    or defines, if the unused is not supported (or if the Makefile
    variable is HAVE_UNUSED= -DHAVE_NO_UNUSED):

        #undef HAVE_UNUSED /* no */
        #define UNUSED /* no */

    Fixed numerous warnings about comparison between signed and unsigned
    value warnings and unused parameter warnings in version.c, zrand.c,
    string.c, shs1.c, shs.c, qtrans.c, qmath.c, qfunc.c, md5.c, matfunc.c,
    hist.c, file.c, const.c, blkcpy.c, seed.c, opcodes.c, func.c, qio.c,
    zrandom.c, custom/c_argv.c, custom/c_devnull.c, custom/c_help.c,
    custom/c_sysinfo.c, addop.c and calc.c.

    Fixed some typos in this file.

    By default, compile with -O3 -g3.  The Makefile comments on how some
    distributions might need to use -O2 -g or -O -g.


The following are the changes from calc version 2.11.8.0 to 2.11.8.1:

    Updated HOWTO.INSTALL to reflect the new RPM files.

    Clarify that the internal hash as well as the hash builtin
    function used by calc, while based on the Fowler/Noll/Vo
    hash is NOT an FNV hash.

    Made slight performance improvements to calc by an optimization of how
    calc's internal hash is computed.  The "make chk" regression test
    runs about 1.5% faster (when compiled with -O3 on an AMD Athlon)
    NO_HASH_CPU_OPTIMIZATION is not defined.  Calc's internal hash values
    have not changed.  By default, NO_HASH_CPU_OPTIMIZATION is NOT defined
    and the slightly faster expression is used.

    A slight modification of what was known as the "calc new standard"
    configuration (calc -n or config("all", "newstd")) is now the default
    calc configuration.  The flag:

        calc -O

    was added to get the old classic calc configuration.  The flag command
    line flag, -n, now does nothing.  Use of -n is deprecated and may go
    away / be used for something else in the future.

    The following table gives the summary of these changes:

             pre v2.11.8                     v2.11.8
             default         pre v2.11.8     -O & oldstd      v2.11.8
             and oldstd      -n & newstd     classic cfg      default
             --------------------------------------------------------
    epsilon     1e-20           1e-10           1e-20           1e-20
    quo         2               2               2               2
    outround    2               24              2               24
    leadzero    0               1               0               1
    fullzero    0               1               0               0
    prompt      >               ;               >               ;
    more        >>              ;;              >>              ;;

    With the exception of epsilon being 1e-20, and fullzero being unset,
    the new default calc config is like it was (pre-2.11.8) with calc -n /
    config("all", "newstd").

    The new default config is the old classic config with outround being
    24, leadzero being set, and the prompts being ;'s.

    Fixed a bug in the evaluation of tanh(1e-23) with an epsilon(1e-100).
    Thanks goes to Dmitry G. Baksheyev <bd at nbsp dot nsk dot su>
    for reporting the problem, and thanks goes to Ernest Bowen
    <ernie at turing dot une dot edu dot au> for the fix.


The following are the changes from calc version 2.11.7.0 to 2.11.7.1:

    Added support to build calc RPMs thanks to Petteri Kettunen
    <petterik at users dot sourceforge dot net>.

    Added rpm rule to Makefile to build rpm set.  The rpm rule
    uses the rpm.mk Makefile and the calc.spec.in spec template.

    The default Makefile is now the Makefile used during rpm
    creation.  This Makefile assumes that system has readline,
    ncurses (-lreadline -lhistory -lncurses), and less.
    It compiled with a high gcc optimization level (-O3 -g3).
    The Makefile used during rpm creation is the Makefile
    that appears in the calc-src rpm as well.

    The Makefile shipped with the old style gziped tarball
    is still the same generic Makefile.

    The Makefile now uses ${MKDIR} ${MKDIR_ARG} when creating
    directories during installation.  By default, it does
    a mkdir -p when forming directories.

    Fixed attributes on include and lib calc-devel files.

    Adjusted the interaction between rpm.mk, and the calc.spec.in.
    Release number now comes from calc.spec.in only.

    Renamed calc and calc-devel RPMs to use .i686 instead of .i386.


The following are the changes from calc version 2.11.6.3 to date:

    Fixed a bug in deg.cal where fixdms() was being called with
    the wrong type of argument.

    Changed the value of digits(1) and digits(0) to be 1.  Now digits()
    returns number of digits in the standard base-b representation
    when x is truncated to an integer and the sign is ignored.
    To be more precise: when abs(int(x)) > 0, this function returns
    the value 1 + ilog(x, b).  When abs(int(x)) == 0, then this
    function returns the value 1.

    As the result of the above digits() change, the repeat.cal
    resource file script was modified to remove the special
    case for repeating a value of 1.  Also the regress tests
    #715, #977 and #978 were changed.

    Made a minor improvement to the "help places" documentation.

    Fixed dms_neg(a) in deg.cal thanks to a bug report by kaa
    <kaa76 at pochtamt dot ru>.


The following are the changes from calc version 2.11.6.0 to 2.11.6.2:

    Clarified remark in lucas.cal about use of n mod 2^n == 0.

    Fixed help typos reported by Marc Mezzarobba <mm at mm dot ovh dot org>.

    Forced system("") to return 0 under Windows.

    The direct.h include file is not used when compiling under Cygwin.

    Fixed bug where random(10,11) caused calc to dump core when issued
    the 2nd time.

    Moved the setting of the Makefile variable ${CALC_INCDIR} to
    the section where things like ${BINDIR} and ${LIBDIR} are set.
    Idea from Clifford Kite <kite_public1 at ev1 dot net>.

    The Makefile is shipped mode 0644 since a number of folks
    edit it (to build and check calc) as a non-root user and later
    on su to root to install.  Idea from Clifford Kite <kite_public1
    at ev1 dot net>.

    Added base2() builtin function to calc.  Normally calc prints
    values according to base().  Frequently some users want to see
    a value in two bases.  Flipping back and forth between to bases
    is a bit of a pain.  With base2(), calc will output a value twice:

        ; 234567
                234567
        ; base2(16),
        ; 234567
                234567 /* 0x39447 */
        ; 131072
                131072 /* 0x20000 */
        ; base2(0),
        ; 131072
        131072

    By default, base2() is disabled.  Calling base2(0) will also turn
    off the double base mode.  Thanks goes to Erik Anggard
    <erik dot anggard at packetfront dot com> for his idea and
    his initial patch.

    Added repeat.cal as a calc resource file script:

        repeat(digit_set, repeat_count)

        Return the value of the digit_set repeated repeat_count times.
        Both digit_set and repeat_count must be integers > 0.

        For example repeat(423,5) returns the value 423423423423423,
        which is the digit_set 423 repeated 5 times.

    Makefile no longer makes a direct reference to Red Hat 6.0.

    Added missing math_setmode2() prototype to zmath.h.

    Fixed some implicit declarations of functions by either making
    them explicit or by including the proper system .h files.

    Makefile no longer uses -Wno-implicit flag, by default, for
    gcc based compiles on calc source.  Makefile now attempts to
    compile no_implicit.c with an explicit -Wno-implicit arg in an
    effort to determine of -Wno-implicit is a valid compiler flag.
    If no_implicit.c is compiled with -Wno-implicit, then
    the file no_implicit.arg is created with the contents
    of the -Wno-implicit flag.  Otherwise no_implicit.arg
    is created as an empty file.

    Added the Makefile variable ${HAVE_NO_IMPLICIT}, which if
    not set to YES will prevent no_implicit.c from being
    compiled and prevent the -Wno-implicit flag from being used.
    If ${HAVE_NO_IMPLICIT} is not YES, then an empty no_implicit.arg
    file is created and no_implicit.c is not compiled.

    The seed.c file, because the pseudo_seed() function contains
    calls to a number of various system functions, attempts to
    compile with the -Wno-implicit flag (if allowed by the
    formation of the no_implicit.arg file).

    Misc make depend fixes and cleanup.

    Fixed formation of the custom/.all file.

    Fixed repeat(1, repeat_count) bug.


The following are the changes from calc version 2.11.5.5 to 2.11.5.9:

    Now using version numbers of one of these forms:

        x.y.z.w
        x.y.z
        x.y

    Changed the READLINE_LIB Makefile variable to not link with -lreadline
    by default.  If you do have readline, we recommend that you use it.
    If you can install the GNU readline:

        http://freshmeat.net/projects/gnureadline/
        http://cnswww.cns.cwru.edu/php/chet/readline/rltop.html

    we recommend it.  But if not, you should set the USE_READLINE,
    READLINE_LIB, and READLINE_INCLUDE Makefile variables to empty.
    NOTE: See the BUGS file for a Linux issue when compiling calc
    with -O (or -O2 or -O3) AND with -g (or -g3) AND with readline.

    Removed an obsolete reference to TOPDIR.  This was fixed thanks to
    a bug report by Clifford Kite <kite_public1 at ev1 dot net>.
    Fixed other inconsistencies related to things like BINDIR.

    Fixed calc man page so that is refers to -f instead of the old -S flag.
    Fixed thanks to Clifford Kite <kite_public1 at ev1 dot net> for
    point this out.

    All for loops end with /dev/null to avoid any problems related
    to systems that cannot grok empty for loops.

    Changed the libcalc functions creal and cimag to c_real and c_imag
    to about conflicts with new libc such as those used by gcc v3.
    Thanks Eli Zaretskii <eliz at is dot elta dot co dot il> and
    Martin Buck <m at rtin-buck dot de> for alerting us to this conflict.

    The Makefile no longer hard code's /usr/include.  Instead it uses
    the ${INCDIR} Makefile variable.  Thanks goes to Eli Zaretskii
    <eliz at is dot elta dot co dot il> for pointing out this inconsistency.

    Added mods to support compilation under DJGPP.  DJGPP runs on 386
    and newer PCs running DOS or dos-compatible operating systems.
    See http://www.delorie.com/djgpp/.  Thanks goes to Eli Zaretskii
    <eliz at is dot elta dot co dot il> for sending in these mods.

    Updated README.WINDOWS to include information on building with DJGPP.

    The pld folks are building RPMs based on our calc distributions.
    See:  ftp://ftp.pld.org.pl/dists/ra/PLD/i686/PLD/RPMS or
    http://ftp.pld.org.pl/dists/ra/PLD/i686/PLD/RPMS more information.
    We appreciate their work in this regard.  In the next release, we
    plan to also build and release our own RPMs based on their efforts.

    Changed the Makefile variable CUSTOMLIBDIR to CUSTOMCALDIR.
    Changed the Makefile variable CSHAREDIR to CALC_SHAREDIR.
    Changed the Makefile variable INCDIRCALC to CALC_INCDIR.
    Removed the Makefile variable SHAREDIR.

    Updated the HOWTO.INSTALL and README.WINDOWS files.

    Fixed definition of MAXUFULL.  Thanks to a bus report from
    Jill Poland <jpoland at cadence dot com>.

The following are the changes from calc version 2.11.5t4.1 to 2.11.5t4.4:

    Updated dependency rules in Makefiles.

    NOTE: -DSRC, as used in 2.11.5t4.1 was renamed -DCALC_SRC
    in a later version.

    Calc include files use #include "foo.h" to include other calc
    header files if -DCALC_SRC.  Otherwise they use <calc/foo.h>.
    The -DCALC_SRC symbol is defined by default in calc's Makefile
    and so it uses the header files from within the calc src tree.
    If an external non-calc program includes an installed calc
    header file (from under /usr/include), and it does NOT define
    CALC_SRC, then it will obtain the calc header files from the
    correct system location (such as /usr/include/calc/foo.h).

    Added calc builtin function: version() which returns the calc
    version string.

    Added subject requirements for the calc-tester-request and
    calc-bugs-mail Email aliases.  See:

        http://www.isthe.com/chongo/tech/comp/calc/email.html

    for details.

    Corrected a bug that incorrectly set the default calc path
    back in version 2.11.5t4.  The default CALCPATH is now:

        .:./cal:~/.cal:/usr/share/calc:/usr/share/calc/custom

    and the default CALCRC is now:

        /usr/share/calc/startup:~/.calcrc:./.calcinit

    This fixes the missing bindings error and it places the calc
    resource files into the default path.

    If you are using the GNU readline then the Makefile recommends that
    you link with the ncurses library.

    Applied Makefile, cscript/Makefile and custom/Makefile patches to
    fix install mode problems, to deal with sorting and dates in I18n
    environments (such as Japanese), to fix some problems with calc.spec
    and to fix the cscript #! header lines.  Thanks goes to KAWAMURA Masao
    (kawamura at mlb.co.jp) for the bug report and patch!

    Fixed headers on fproduct.calc powerterm.calc 4dsphere.calc so
    that they are correctly changed on installation.

    Added ${GREP} Makefile variable.

    The top level Makefile now sets LANG=C and passes it down to
    lower level Makefiles.

    Updated URLs in cal/lucas.cal comments.

    Now shipping calc.spec, inst_files, spec-template and Makefile.linux
    with the standard calc source distribution.  Note that the standard
    Makefile has not changed.  The Makefile.linux only in minor ways
    needed to build calc rpms.

    Added $T Makefile variable.  $T is the top level directory under
    which calc will be installed.  The calc install is performed under $T,
    the calc build is performed under /.  The purpose for $T is to allow
    someone to install calc somewhere other than into the system area.
    For example when forming the calc rpm, the Makefile is called with
    T=$RPM_BUILD_ROOT.  If $T is empty, calc is installed under /.

    Removed all echo_XYZ rules except for echo_inst_files from lower
    level makefile.  The calc.spec will use a make install rule
    with T=$RPM_BUILD_ROOT.

    Updated LIBRARY file with instructions related to -DCALC_SRC,
    the new default include file location and -lcustcalc.


The following are the changes from calc version 2.11.5t3 to 2.11.5t4:

    The Makefile will now send both stdout and stderr to /dev/null
    when compiling hsrc intermediates.

    The config("verbose_quit") value was restored to a default
    value of FALSE.

    Added the cscript:

        powerterm [base_limit] value

    to write the value as the sum (or difference) of powers <= base_limit
    where base_limit by default is 10000.

    Applied a bug fix by Dr.D.J.Picton <dave at aps5.ph.bham.ac.uk>
    to have help with no args print the default help file.

    Renamed lavarand to LavaRnd.

    Added rules to build a calc rpm.

    All installed files are first formed as foo.new, and then moved
    into place as foo via a atomic rename.

    During installation, only files that are different are installed.
    If the built file and the installed file are the same, no
    installation is performed.

    Calc has new default installation locations:

    Makefile var   old location                       new location
    ------------   ------------                       ------------
    TOPDIR         /usr/local/lib                       <<no longer used>>
    BINDIR         /usr/local/bin                     /usr/bin
    SHAREDIR          <<not set>>                     /usr/share
    INCDIR         /usr/local/include                 /usr/include
    LIBDIR         /usr/local/lib/calc                /usr/lib
    CSHAREDIR         <<not set>>                     /usr/share/calc
    HELPDIR        /usr/local/lib/calc/help           /usr/share/calc/help
    INCDIRCALC     /usr/local/include/calc            /usr/include/calc
    CUSTOMLIBDIR   /usr/local/lib/calc/custom         /usr/share/calc/custom
    CUSTOMHELPDIR  /usr/local/lib/calc/help/custhelp  /usr/share/calc/custhelp
    CUSTOMINCDIR     <<not set>>                      /usr/include/calc/custom
    SCRIPTDIR      /usr/local/bin/cscript             /usr/bin/cscript
    MANDIR           <<not set>>                      /usr/share/man/man1
    CATDIR           <<not set>>                        <<not set>>

    The Makefile variable ${TOPDIR} is no longer used.  In some places
    it has been replaced by a new Makefile variable ${SHAREDIR}.  Some
    of the old TOPDIR functionality has been replaced by ${CSHAREDIR}.

    The install rules no longer remove old obsolete files.  We assume
    that these old files have long since vanished!  :-)

    Reduced the amount of output when doing a make all where nothing
    needs to be made.

    Reduced the amount of output when doing a make install where nothing
    needs to be installed.

    If you install using the new default locations, you can remove
    old calc files installed in the old default location by doing:

        make olduninstall


The following are the changes from calc version 2.11.5t2 to 2.11.5t2.1:

    Fixed a bug, reported by Ernest Bowen <ernie at turing dot
    une dot edu dot au> that caused command lines to be echoed in
    interactive mode.  Fixed a bug that sometimes left the terminal
    in a non-echoing state when calc exited.

    Renamed error codes E_FGETWORD1 and E_FGETWORD2 symbols to
    E_FGETFIELD1 and E_FGETFIELD2.

    Made a minor format change to the top of the calc man page.

    The findid() function in file.c 2nd argument changed.  The argument
    is now mostly a writable flag.  This function now finds the file
    I/O structure for the specified file id, and verifies that
    it is opened in the required manner (0 for reading or 1 for writing).
    If the 2nd argument is -1, then no open checks are made at all and
    NULL is then returned if the id represents a closed file.

    The calc builtin function, fopen(), now allows one to specify
    opening files in binary modes.  On POSIX / Linux / Un*x-like systems,
    text file is the same as a binary file and so 'b' to an fopen has
    no effect and is ignored.  However on systems such as MS Windows
    the 'b' / binary mode has meaning.  See 'help fopen' for details.

    On systems (such as MS Windows), calc will produce a different error
    message when it attempts to open /dev/tty.  This will condition
    will occur in things like calc scripts when they switch from ``batch
    processing'' commands from and want to start interactive mode.

    Regression tests fopen in binary mode in a few places where a
    difference between text and binary string lengths matter.
    The intfile calc resource file also uses binary mode.

    Changed the rand() builtin and its related functions srand() and
    randbit() to use the Subtractive 100 generator instead of the
    additive 55 generator.  This generator as improved random properties.
    As a result, of this change, the values produced by rand(),
    rand() and randbit() are now different.

    Updated regression tests for new rand() and randbit() output.

    Applied a bug fix from Ernest Bowen <ernie at turing dot une dot
    edu dot au> dealing with one-line "static" declaration like:

        static a = 1, b;

    Added regression test 8310 to test for the static bug fix.


The following are the changes from calc version 2.11.5t0 to 2.11.5t1.1:

    Fixed a compile problem with Linux 2.4 / Debian.  Thanks goes
    to Martin Buck <m at rtin-buck dot de> for help with this issue.

    Fixed a bug in how L64_FORMAT (it determined if "%ld" or "%lld"
    is appropriate for printing of 64 bit long longs) was determined.
    Thanks goes to Martin Buck <m at rtin-buck dot de> for reporting
    this bug and testing the fix.

    An effort was made to make calc easier to build under Windows
    using the Cygwin project (http://sources.redhat.com/cygwin/).
    Thanks to the work of Thomas Jones-Low (tjoneslo at softstart
    dot com), a number of #if defined(_WIN32)'s have been added
    to calc source.  These changes should not effect Windows
    free system such as GNU/Linux, Solaris, POSIX-like, etc ...

    Added windll.h to deal with Windows related DLL issues.
    Using the convention of 'extern DLL' instead of 'DLL extern'
    to deal with symbols that export to or import from a DLL.

    Added HAVE_MALLOC_H, HAVE_STDLIB_H, HAVE_STRING_H, HAVE_TIMES_H,
    HAVE_SYS_TIMES_H, HAVE_TIME_H, HAVE_SYS_TIME_H, HAVE_UNISTD_H
    and HAVE_URANDOM to the Makefile.  If these symbols are empty,
    then the Makefile looks for the appropriate system include file.
    If they are YES, then the Makefile will assume they exist.
    If they are NO, then the Makefile will assume they do not exist.

    Changed HAVE_URANDOM to match the empty, YES, NO values.
    If HAVE_URANDOM is empty, then the Makefile will look for /dev/urandom.
    If HAVE_URANDOM is YES, then the Makefile will assume /dev/urandom exists.
    If HAVE_URANDOM is NO, then the Makefile will assume /dev/urandom does
    not exist.

    If TERMCONTROL is -DUSE_WIN32, then the Windows terminal control
    (no TERMIOS, no TERMIO, no SGTTY) will be assumed.

    Added a win32_hsrc Makefile rule to create hsrc files appropriate
    for a Windows system using Cygwin gcc environment.  Added win32.mkdef
    which is used by the win32_hsrc rule to set the Windows specific
    Makefile values to build hsrc files.  The hsrc files are built
    under the win32 directory.

    Added FPOS_POS_BITS, OFF_T_BITS, DEV_BITS and INODE_BITS Makefile
    symbols to allow one to force the size of a file position, file
    offset, dev and inode value.  Leaving these values blank will
    Makefile to determine their size.

    Fixed a bug in the way file offsets, device and inode values are copied.

    Added chi.cal for a initial stab as a Chi^2 function.  The chi_prob()
    function does not work well with odd degrees of freedom, however.

    Added big 3 to config("resource_debug").  Calc resource file scripts
    check for config("resource_debug") & 8 prior to printing internal debug
    statements.  Thus by default they do not print them.

    Added intfile.cal as a calc resource file script:

        file2be(filename)

            Read filename and return an integer that is built from the
            octets in that file in Big Endian order.  The first octets
            of the file become the most significant bits of the integer.

        file2le(filename)

            Read filename and return an integer that is built from the
            octets in that file in Little Endian order.  The first octets
            of the file become the most significant bits of the integer.

        be2file(v, filename)

            Write the absolute value of v into filename in Big Endian order.
            The v argument must be on integer.  The most significant bits
            of the integer become the first octets of the file.

        le2file(v, filename)

            Write the absolute value of v into filename in Little Endian order.
            The v argument must be on integer.  The least significant bits
            of the integer become the last octets of the file.

    Added the following help aliases:

        copy    blkcpy
        read    command
        write   command
        quit    command
        exit    command
        abort   command
        cd      command
        show    command

    Added the cscript:

        fproduct filename term ...

    to write the big Endian product of terms to a filename.  Use - for stdout.

    Fixed calc path in help/script.

    Added read-only parameter, config("windows") to indicate if the system
    is MS Windows WIN32 like system.

    Configuration values that used to return "true" or "false" now return
    1 (a true value) or 0 (a false value).  Thus one can do:

        if (config("tab")) { ... } else { ... }

    The configuration values that now return 1 or 0 are:

        config("tilde")
        config("tab")
        config("leadzero")
        config("blkverbose")
        config("verbose_quit")
        config("windows")

    Now shipping a win32 sub-directory that contains hsrc .h files
    that have been attempted to be built for Windows.


The following are the changes from calc version 2.11.4t1 to 2.11.4t2:

    Added missing test8600.cal test file.

    Fixes cscript files to deal with the -S flag being replaced by
    -f and possibly other flags.

    Added regression tests for builtin functions bernoulli, catalan,
    euler, freeeuler, and sleep.  Added non-base 10 regression tests
    for digit, digits and places.

    The bernoulli.cal script now just calls the bernoulli() builtin
    function.  It remains for backward compatibility.

    The Makefile now builds have_fpos_pos.h to determine if the
    a non-scalar FILEPOS has a __pos structure element.  If it does,
    the FILEPOS_BITS is taken to be the size of just the __pos element.

    Misc fixes related to non-scalar (e.g., structure) FILEPOS.  Fixed
    a compile problems where non-scalar FILEPOS were incorrectly assigned.

    Fixed make depend rule.

    Return an error on malloc / realloc failures for bernoulli and
    euler functions.

    Added MAKEFILE_REV make variable to help determine Makefile version.
    Fixed the way the env rule reports Makefile values.


The following are the changes from calc version 2.11.3t0 to 2.11.4:

    Increased the maximum number of args for functions from 100 to 1024.
    Increased calc's internal evaluation stack from 1024 to 2048 args.
    Added test8600.cal to the regression suite to test these new limits.

    Updated and fixed misc typos in calc/README.

    Clarified in the COPYING file that ALL calc source files, both
    LGPL covered and exceptions to the LGPL files may be freely used
    and distributed.

    Added help files or updated for: bernoulli, calc_tty, catalan,
    digit, digits, euler, freeeuler, places and sleep.

    A collection of 18 patches from Ernest Bowen
    <ernie at turing dot une dot edu dot au>:

    (1)  A new flag -f has been defined which has the effect of a read
    command without the need to terminate the file name with a semicolon
    or newline.  Thus:

            calc "read alpha; read beta;"

    may be replaced by:

            calc -f alpha -f beta

    Quotations marks are recognized in a command like

            calc -f 'alpha beta'

    in which the name of the file to be read includes a space.

    (2) Flags are interpreted even if they are in a string, as in:

            calc "-q -i define f(x) = x^2;"

    which has the effect of:

            calc -q -i "define f(x) = x^2;"

    To achieve this, the use of getopts() in calc.c has been dropped in
    favor of direct reading of the arguments produced by the shell.
    In effect, until a "--" or "-s" or a calc command (recognized
    by not starting with '-') is encountered, the quotation signs in
    command lines like the above example are ignored.  Dropping getopts()
    permits calc to specify completely the syntax rules calc will apply
    to whatever it is given by the shell being used.

    (3) For executable script (also called interpreter) files with first
    line starting with "#!", the starting of options with -S has been
    replaced by ending the options with -f.  For example, the first line:

            #! full_pathname_for_calc -S -q -i

    is to be replaced by:

            #! full_pathname_for_calc -q -i -f

    Thus, if the pathname is /usr/bin/calc and myfile contains:

            #!/usr/bin/calc -q -i -f
            global deg = pi()/180;
            define Sin(x) = sin(x * deg);

    and has been made executable by:

            chmod u+x myfile

    myfile would be like a version of calc that ignored any startup
    files and had an already defined global variable deg and a function
    Sin(x) which will return an approximation to the sine of x degrees.
    The invocation of myfile may be followed by other options (since
    the first line in the script has only flagged options) and/or calc
    commands as in:

            ./myfile -c read alpha '; define f(x) = Sin(x)^2'

    (The quotation marks avoid shell interpretation of the semicolon and
    parentheses.)

    (4) The old -S syntax for executable scripts implied the -s flag so that
    arguments in an invocation like

            ./myfile alpha beta

    are passed to calc; in this example argv(0) = 'alpha', argv(1) =
    'beta'.  This has been changed in two ways: an explicit -s is required
    in the first line of the script and then the arguments passed in the
    above example are argv(0) = 'myfile', argv(1) = 'alpha', argv(1) = 'beta'.

    In an ordinary command line, "-s" indicates that the shell words
    after the one in which "-s" occurred are to be passed as arguments
    rather than commands or options.  For example:

            calc "-q -s A = 27;" alpha beta

    invokes calc with the q-flag set, one command "A = 27;", and two arguments.

    (5) Piping to calc may be followed by calc becoming interactive.
    This should occur if there is no -p flag but -i is specified, e.g.:

            cat beta | calc -i -f alpha

    which will do essentially the same as:

            calc -i -f alpha -f beta

    (6) The read and help commands have been  changed so that several
    files may be referred to in succession by separating their names
    by whitespace.  For example:

            ; read alpha beta gamma;

    does essentially the same as:

            ; read alpha; read beta; read gamma;

    This is convenient for commands like:

            calc read file?.cal

    when file?.cal expands to something like file1.cal file2.cal file3.cal:

            myfiles='alpha beta gamma'
            calc read $myfiles

    or for C-shell users:

            set myfiles=(alpha beta gamma)
            calc read $myfiles


    (7) The -once option for read has been extended to -f.  For example,

            calc -f -once alpha

    will ignore alpha if alpha has been read in the startup files.  In a
    multiple read statement, -once applies only to the next named file.
    For example

            ; read -once alpha beta -once gamma;

    will read alpha and gamma only if they have not already been read,
    but in any case, will read beta.

    (8) A fault in the programming for the cd command has been corrected
    so that specifying a directory by a string constant will work.  E.g:

            ; cd "my work"

    should work if the current directory has a directory with name "my work".

    (9) new functions bernoulli(n) and euler(n) have been defined to
    return the Bernoulli number and the Euler number with index n.
    After evaluation for an even positive n, this value and these for
    smaller positive even n are stored in a table from which the values
    can be reread when required.  The memory used for the stored values
    can be freed by calling the function freebernoulli() or freeeuler().

    The function catalan(n) returns the catalan number with index n.
    This is evaluated using essentially comb(2*n, n)/(n+1).

    (10) A function sleep(n) has been defined which for positive n calls
    the system function sleep(n) if n is an integer, usleep(n) for other
    real n.  This suspends operation for n seconds and returns the null
    value except when n is integral and the sleep is interrupted by a
    SIGINT, in which case the remaining number of seconds is returned.

    (11) The effect of config("trace", 8) which displays opcodes of
    functions as they are successfully defined has been restricted to
    functions defined with explicit use of "define".  Thus, it has been
    deactivated for the ephemeral functions used for evaluation of calc
    command lines or eval() functions.

    (12) The functions digit(), digits(), places() have been extended to
    admit an optional additional argument for an integral greater-than-one
    base which defaults to 10.  There is now no builtin limit on the
    size of n in digit(x, n, b), for example, digit(1/7, -1e100) which
    would not work before can now be handled.

    (13) The function, digits(x), which returns the number of decimal
    digits in the integer part of x has been changed so that if abs(x) <
    1, it returns 0 rather than 1.  This also now applies to digits(x,b).

    (14) Some programming in value.c has been improved.  In particular,
    several occurrences of:

            vres->v_type = v1->v_type;
            ...
            if (v1->v_type < 0) {
                    copyvalue(v1, vres);
                    return;
            }

    have been replaced by code that achieves exactly the same result:

            vres->v_type = v1->v_type;
            ...
            if (v1->v_type < 0)
                    return;

    (15) Some operations and functions involving null-valued arguments
    have been changed so that they return null-value rather than "bad
    argument-type" error-value.  E.g. null() << 2 is now null-valued
    rather than a "bad argument for <<" error-value.

    (16) "global" and "local" may now be used in expressions.  For example:

            ; for (local i = 0; i < 5; i++) print i^2;

    is now acceptable, as is:

            ; define f(x = global x) = (global x = x)^2;

    which breaks wise programming rules and would probably better be handled
    by something like:

            ; global x
            ; define f(t = x) = (x = t)^2;

    Both definitions produce the same code for f.  For non-null t, f(t)
    returns t^2 and assigns the value of t to x;  f() and f(t) with null t
    return x^2.

    Within expressions, "global" and "local" are to be followed by just one
    identifier.  In "(global a = 2, b)" the comma is a comma-operator; the
    global variable a is created if necessary and assigned the value 2, the
    variable b has to already exist.   The statement "global a = 2, b" is
    a declaration of global variables and creates both a and b if they
    don't already exist.

    (18) In a config object, several components have been changed from
    long to LEN so that they will now be 32 bit integers for machines with
    either 32 or 64-bit longs.  In setting such components, the arguments
    are now to less than 2^31.  Before this change:

            ; config("mul2", 2^32 + 3)

    would be accepted on a 64-bit machine but result in the same as:

            ; config("mul2", 3)


The following are the changes from calc version 2.11.2t0 to 2.11.2t1.0:

    Fixed a bug whereby help files are not displayed correctly on
    systems such as NetBSD 1.4.1.  Thanks to a fix from Jakob Naumann.

    Changed Email addresses to use asthe.com.  Changed URLs to use
    www.isthe.com.  NOTE: The Email address uses 'asthe' and the web
    site URL uses 'isthe'.

NOTE:   calc-bugs Email address no longer in use
NOTE:   calc-contrib Email address no longer in use
NOTE:   calc-tester-request Email address no longer in use

    Replaced explicit Email addresses found this file with the <user at
    site dot domain> notation to reduce the potential for those folks
    to be spammed.

    The Makefile attempts to detect the existence of /dev/urandom with -e
    instead of the less portable -c.

    Misc Makefile fixes.


The following are the changes from calc version 2.11.1t3 to 2.11.1t4:

    Removed non-portable strerror() tests (3715, 3724 and 3728) from
    calc/regress.cal.

    Fixed missing strdup() from func.c problem.

    Fixed a problem that would have come up on a very long #! command line
    if the system permitted it.


The following are the changes from calc version 2.11.1 to 2.11.1t2.2:

    Placed calc under version 2.1 of the GNU Lesser General Public License.

        The calc commands:

            help copyright
            help copying
            help copying-lgpl

        should display the generic calc copyright as well as the contents
        of the COPYING and COPYING-LGPL files.

        Those files contain information about the calc's GNU Lesser General
        Public License, and in particular the conditions under which you
        are allowed to change it and/or distribute copies of it.

    Removed the lint facility from the Makefile.  Eliminated Makefile
    variables: ${LCFLAGS}, ${LINT}, ${LINTLIB} and ${LINTFLAGS}.
    Removed the lint.sed file.

    Cleaned up help display system.  Help file lines that begin with
    '##' are not displayed.

    Calc source and documentation now uses these terms:

        *.cal files     calc resource file
        *.a files       calc binary link library
        #! files        calc shell script

    Renamed 'help stdlib' to 'help resource'.   The 'help stdlib' is
    aliased to 'help resource' for arg compatibility.

    Renamed config("lib_debug") to config("resource_debug").
    The config("lib_debug") will have the same effect as
    config("resource_debug") for backward compatibility.

    Renamed the source sub-directory lib to cal.  The default $CALCPATH
    now uses ./cal:~/cal (instead of ./lib:~/lib).  Changed LIB_PASSDOWN
    Makefile variable to CAL_PASSDOWN.

    Fixed misc compile warnings and bugs.

    Fixed problem of incorrect paths in the formation of installed
    calc shell scripts.

    Changed the recommended Comqaq cc compile to be -std0 -fast -O4 -static.

    Fixed a problem related to asking for help for a non-existent file.

    Added ./.calcinit to the default calcrc.

    Added cscript/README and help cscript to document the calc shell
    script supplied with calc.


The following are the changes from calc version 2.11.0t10 to 2.11.0t11:

    Misc code cleanup.  Removed dead code.  Removed trailing whitespace.
    Fixed whitespace to make the best use of 8 character tabs.

    Fixed some bugs relating to '// and %' in combination with some
    of the rounding modes based on a patch from Ernest Bowen
    <ernie at turing dot une dot edu dot au>.

    A patch from Klaus Alexander Seistrup <klaus at seistrup dot dk>, when
    used in combination with the GNU-readline facility, will prevent
    it from saving empty lines.

    Minor typos fixed in regress.cal

    Added 8500 test series and test8500.cal to perform more extensive
    tests on // and % with various rounding modes.

    The 'unused value ignored' messages now start with Line 999: instead
    of just 999:.

    Fixed the long standing issue first reported by Saber-C in the
    domul() function in zmil.c thanks to a patch by Ernest Bowen
    <ernie at turing dot une dot edu dot au>.

    Added zero dimensional matrices.  A zero dimensional matrix is defined as:

        mat A[]   or    A = mat[]

    Updated the help/mat file to reflect the current status of matrices
    including zero dimensional matrices.

    Added indices() builtin function as written by Ernest Bowen <ernie
    at turing dot une dot edu dot au> developed from an idea of Klaus
    Seistrup <klaus at seistrup dot dk>.  See help/indices for details.

    Fixed a number of insure warnings as reported by Michel van der List
    <vanderlistmj at sbphrd dot com>.

    Fixed a number of help file typos discovered by Klaus Alexander
    Seistrup <klaus at seistrup dot .dk>.

    Removed REGRESS_CAL as a Makefile variable.

    Added calcliblist and calcliblistfmt utility Makefile rules to allow
    one to print the list of distribution files that are used (but not
    built) to form either the libcalc.a or the libcustcalc.a library.

    Added a patch from <Randall.Gray at marine dot csiro dot au> to make
    ^D terminate, but *only* if the line it is on is completely empty.
    Removed lib/altbind and removed the CALCBINDINGS Makefile variable.

    A new config("ctrl_d") value controls how the ``delete_char'', which
    by default is bound to ^D (Control D), will or will not exit calc:

        config("ctrl_d", "virgin_eof")

            If ^D is the only character that has been typed on a line,
            then calc will exit.  Otherwise ^D will act according to the
            calc binding, which by default is a Emacs-style delete-char.

            This is the default mode.

        config("ctrl_d", "never_eof")

            The ^D never exits calc and only acts according calc binding,
            which by default is a Emacs-style delete-char.

            Emacs purists may want to set this in their ~/.calcrc startup file.

        config("ctrl_d", "empty_eof")

            The ^D always exits calc if typed on an empty line.  This
            condition occurs when ^D either the first character typed,
            or when all other characters on the line have been removed
            (say by deleting them).

            Users who always want to exit when ^D is typed at the beginning
            of a line may want to set this in their ~/.calcrc startup file.

        Note that config("ctrl_d") apples to the character bound to each
        and every ``delete_char''.  So if an alternate binding it setup,
        then those char(s) will have this functionality.

    Updated help/config and help/mode, improved the readability and
    fixed a few typos.  Documented modes, block formats and block bases
    ("mode", "blkfmt" & "blkbase") that were previously left off out of
    the documentation.

    The config("blkbase") and config("blkfmt") values return strings
    instead of returning integers.  One cannot use integers to set
    these values, so returning integers was useless.

    Applied the dangling name fix from Ernest Bowen
    <ernie at turing dot une dot edu dot au>.

    Show func prints function on order of their indices, and with
    config("lib_debug") & 4 == 4  some more details about the functions
    are displayed.

    Fixed another ``dangling name'' bug for when the object types list
    exceeded 2000.

    Fixed a bug related to opening to a calc session:

        define res_add(a,b) = obj res {r} = {a.r + b.r};
        ...
        obj res A = {1,2}. obj res B = {3,4}

    A hash of an object takes into account the object type.  If X and Y
    are different kinds of objects but have the same component values,
    they will probably return different rather than the same values for
    hash(X) and hash(Y).

    Added support for config("ctrl_d") to the GNU-readline interface
    as written by Klaus Alexander Seistrup <klaus at seistrup dot dk>.

        Currently, the config("ctrl_d", "virgin_eof") is not fully
        supported.  Under GNU-readline, it acts the same way as
        config("ctrl_d", "empty_eof").  Emacs users may find this
        objectionable as ``hi^A^D^D^D'' will cause calc to exit due to
        the issuing of one too many ^D's.

        Emacs users may want to put:

            config("ctrl_d", "never_eof"),;

        into their ~/.calcrc startup files to avoid this problem.

    Made misc documentation fixes.

    Fixed the make depend rule.

    Applied Ernest Bowen's <ernie at turing dot une dot edu dot au>
    complex function power(), exp() and transcendental function patch:

        Calc will return a "too-large argument" error-value for exp(x,
        epsilon) if re(x) >= 2^30 or if an estimate indicates that the
        result will have absolute value greater than 2^2^30 * epsilon.
        Otherwise the evaluation will be attempted but may fail due to
        shortage of memory or may require a long runtime if the result
        will be very large.

        The power(a, b, epsilon) builtin will return a "too-large result"
        if an estimate indicates that the result will have absolute value
        that is > 2^2^30 * epsilon.  Otherwise the evaluation will be
        attempted but may fail due to shortage of memory or may require
        a long runtime if the result will be very large.

        Changes have been made to the algorithms used for some special
        functions sinh(), cosh(), tanh(), sin(), cos(), etc., that make
        use of exp().  In particular  tanh(x)  is now much faster and
        doesn't run out of memory when x is very large - the value to
        be returned is then 1 to a high degree of accuracy.

        When the true value of a transcendental function is 1, as is
        cos(x) for x == 0, calc's version of the function will now return
        1 rather than the nearest multiple of epsilon.  E.g. cos(0, 3/8)
        no longer returns 9/8.

        The restriction of abs(n) < 1000000 on scale(x, n) has been
        removed.  The only condition n now has to satisfy for calc to
        attempt the operation is  n < 2^31, the same as for calc to
        attempt x << n and x^n.

        Changed root(x,n) so that when x is negative and n is odd it
        returns the principal complex n-th root of x rather than -1, e.g.
        root(-1,3) now returns -.5+.8660...i.

        Changed power(a,b) to permit a to be negative when b is real.
        E.g. power(-2,3) will now return 8 rather than cause a "negative
        base" error.

        Fixed several improper free and link problems in the comfunc.c code.

    Removed BOOL_B64 symbol from Makefile.

    The following config values return "true" or "false" strings:

            tilde  tab  leadzero  fullzero  blkverbose  verbose_quit

        These config values can still be set with same boolean strings
        ("on", "off", "true", "false", "t", ...) as well as via the
        numerical values 0 (for "false") and non-0 (for "true"), however.

    Added -s to the calc command line.  The -s flag will cause unused
    args (args after all of the -options on the command line) to remain
    as unevaluated strings.

    If calc is called with -s, then the new function argv() will return
    the number of strings on the command line.  Also argv(n) will return
    the n-th such string or null is no such string exists.

    Calc now handles calc shell scripts.  A calc shell script is an
    executable file that starts with:

            #!/usr/local/bin/calc -S

        Where ``/usr/local/bin/calc'' is the path to the calc binary.
        Additional -options may be added to the line, but it MUST
        start with -S.  For example, the executable file ``plus''
        contain the following:

            #!/usr/local/bin/calc -S -e
            /*
             * This is a simple calc shell script to add two values
             */
            print eval(argv(0)) + eval(argv(1));

        then the following command:

            ./plus 23 'pi(1e-5)'

        will print:

            26.14159

    If calc is called with -S as the first arg, then calc will assume that
    it is being called from a #! calc shell script file.  The -S implies
    the -s flag.  If -i is not given, -S also implies -d and -p.

    Fixed the problem with non-literal string type checking for the
    C printf-like functions.  Able to determine if "%ld" or "%lld"
    is appropriate for printing of 64 bit long longs by way of the C
    symbol L64_FORMAT in the longlong.h header file.

    The following lines are treated as comments by calc:

        #! this is a comment
        # this is a comment
        #       this is a comment
        #
        # The lone # above was also a comment
        ## is also a comment

    Improved how calc makes changes to file descriptor interactive state.
    Moved state changing code to calc_tty() and orig_tty() in lib_calc.c.
    The libcalc_call_me_last() function will restore all changed descriptor
    states that have not already been restored.

    Added the following read-only config values:

        config("program")       path to calc program or calc shell script
        config("basename")      basename of config("program")
        config("version")       calc version string


The following are the changes from calc version 2.11.0t8.9.1 to 2.11.0t9.4.5:

    The config("verbose_quit") will control the printing of the message:

            Quit or abort executed

        when a non-interactive ABORT, QUIT or EXIT is encountered.  By default,
        config("verbose_quit") is TRUE and the message is printed.  If one does:

            config("verbose_quit", 0)

        the message is disabled.

    Added 8400 regression test set and test8400.cal to test the new
    quit and config("verbose_quit") functionality.

    Fixed the BigEndian BASEB==16 regression bugs by correctly swapping
    16 bit HALFs in a 64 bit value (such as a 64 bit file pointer).

    Added calclevel() builtin to calculation level at which it is called.

    Added help/calclevel and help/inputlevel help files.

    Removed regression tests 951 and 5984 so that the regress test will
    run in non-interactively / without a TTY such as under Debian's
    build daemon.

    The eval(str) builtin will return an error-value rather than cause
    an execution error str has a scan-error.

    Declarations are permitted to end with EOF as well as a newline or ';'.

    When prompt() occurs while reading a file, it will take input from
    the terminal rather than taking it from a file.  For example:

            /* This demonstrates the use of prompt() and some other things  */
            config("verbose_quit", 0);
            define getnumber() {
                local x;
                for (;;) {
                    x = eval(prompt(">>> "));
                    if (isnum(x))
                        return x;
                    print "Not a number! Try again";
                }
            }
            print "This will display the sqrt of each number you enter";
            print "Enter quit to stop";
            for (;;) {
                print sqrt(getnumber());
            }
            print "Good bye";

        Comments entered at input terminal level may be spread over several
        lines.  For example:

            /*
             * Assume that this calc script is called: comment.cal
             * Then these commands now work:
             *  cat comment.cal | calc
             *  calc < comment.cal
             */
            print "Hello";

    Added:

        -D calc_debug[:lib_debug:[user_debug]]

    to set the initial value of config("calc_debug"), config("lib_debug")
    and config("user_debug").

    The : separated strings of -D are interpreted as signed 32 bit values.
    After an optional leading sign a leading zero indicates octal
    conversion, and a leading ``0x'' or ``0X'' hexadecimal conversion.
    Otherwise, decimal conversion is assumed.

    Reordered the config structure moving calc_debug ahead of lib_debug.

    Added bits 4 and 5 to config("calc_debug"):

        4       Report on changes to the state of stdin as well as changes
                to internal variables that control the setting and restoring
                of stdin.

        5       Report on changes to the run state of calc.

    Fixed portability issue in seed.c relating to /dev/urandom and ustat.

    Added a fix from Martin Buck <mb at netwings dot ch> to detect when
    calc aborts early instead of completing the regression test.
    Now 'make chk' will require the last line of calc output to
    end in the string ``Ending regression tests''.

    Added a patch from Martin Buck <mb at netwings dot ch> to allow use of
    GNU-readline.  Note that GNU-readline is not shipped with calc.
    His patch only provides the hooks to use it.  One must comment out:

            USE_READLINE=
            READLINE_LIB=
            READLINE_INCLUDE=

        and comment in:

            USE_READLINE= -DUSE_READLINE
            READLINE_LIB= -lreadline -lhistory
            READLINE_INCLUDE= -I/usr/include/readline

        in addition to pre-installing GNU-readline in your system to use
        this facility.

    Changed the "object already defined" math_error to a scanerror message.

    Removed the limit on the number of object types.

    Calc tarballs are now named calc-version.tar.gz and untar into
    a sub-directory called calc-version.

    Made a small change to declarations of static variables to reduce
    the internal opcodes needed to declare them.

    Fixed a permission problem on ranlib-ed *.a files that was reported
    by Michael Somos <somos at grail dot cba dot csuohio dot edu>.

    Added patch by Klaus Alexander Seistrup <klaus at seistrup dot dk>
    related to GNU-readline:

        + enable calc specific bindings in ~/.inputrc
        + save a copy of your session to disk and reload them next
          time you're using calc
        + only add a line to the history if it is different from
          the previous line

    Added the Makefile symbol HAVE_GETRUSAGE to determine if the
    system supports the getrusage() system call.

    Fixed the make depend code in the custom and sample Makefiles.

    Fixed how the help/builtin file is formed.  The help/Makefile is
    now given the name of the native C compiler by the top level Makefile.

    The include files are installed under INCDIRCALC (a new Makefile variable)
    which by default is ${INCDIR}/calc.  The INCDIR (also a new Makefile var)
    by default is /usr/local/include.  Include files previously installed
    directly under ${LIBDIR} will be removed.

    Added the piforever() function to lib/pi.cal.  It was written by
    Klaus Alexander Seistrup <klaus at seistrup dot dk> and was inspired by
    an algorithm conceived by Lambert Meertens.  (See also the ABC
    Programmer's Handbook, by Geurts, Meertens & Pemberton, published
    by Prentice-Hall (UK) Ltd., 1990.)  The piforever() function prints
    digits of pi for as long as your memory and system uptime allows.  :-)

    Fixed the URLs found throughout the source and documentation which did
    not and in /, but should for performance and server load reasons.

    Cleaned up and improved handling of "mat" and "obj".  The comma in:

            mat A[2], B[3];

        is changed to whatever is appropriate in the context:

            + comma operator
            + separator of arguments in a function call
            + separator of arguments in a definition
            etc.

        The expression (mat A[2]), B[3] returns B[3], assuming B already
        exists as something created by a statement like: global mat B[4].

        What used to be done by the expression:

            mat A[2], B[3]

        will now require something like:

            mat A[2], mat B[3]  or      A = mat[2], B = mat[3]

        For example, if obj point and obj pair are known types, the
        following is now allowed:

            L = list(mat[2], mat[3], obj point, obj pair)

        As another example, the following is allowed:

            define f(a = mat[2] = {3,4}) = 5 * a;

        as well as the following:

            obj point {x,y}, PP = obj pair {A,B} = {obj point, obj point}

        which creates two object types at compile time and when executed,
        assigns a pair-object value to a variable PP.

    Fixed a bug whereby a for loop would behave incorrectly.  For example:

            config("trace", 2),
            global x;
            define f() {for ( ; x > 0; x--) {print x;}}
            x = 5, f()

        will stop after printing 1 instead of looping forever.

    Added values l_format, which when CHECK_L_FORMAT is defined ahead
    of including longlong.h will help detect when a system can deal with
    'long long' but not '%lld' in printf.  If a system with 'long long'
    uses '%ld' to print a 64 bit value, then l_format will be > 0;
    otherwise if "%lld" is required, l_format will be < 0.

    Added HAVE_STRDUP Makefile variable as well as the have_strdup.c
    program that forms the have_strdup.h file.  The have_strdup.h file
    will define HAVE_STRDUP is the system has strdup().  If HAVE_STRDUP
    is not defined, then calc will use calc_strdup() to simulate
    the real strdup() function.

    Calc no longer makes use of sys_errlist and sys_nerr.  Some systems
    no longer support these values (even though they should from a
    legacy prospective).  Calc now relies on the fact that strerror()
    will return NULL of no such system error exists.  System errors >=
    10000 will be considered calc errors instead.  The Makefile symbol
    ERRNO_DECL has gone away as well as calc_errno.c and calc_errno.h.

    System errors that are are not known to to the libc strerror()
    function, will now print (via the strerror() calc builtin function)
    something such as:

            Unknown error 9999

    Fixed some insure code inspection tool issues that were discovered
    and investigated by Michel van der List <vanderlistmj at sbphrd dot com>.

    Made an effort to ensure that the v_subtype of VALUES are initialized
    to V_NOSUBTYPE through out the source code.

    Established a separate calc-bugs address from the calc-tester
    mailing list.  Using anti-spam address forms in order to try and
    stay under the radar of spammers as much as one can do so.


The following are the changes from calc version 2.11.0t8 to 2.11.0t8.9:

    Moved 'wishlist' enhancements from the help/todo file to a new
    help/wishlist file.  Ordered, by priority, help/todo items into
    Very High, High and Medium priority items.

    The BUGS file now has a 'bugs' section as well as a 'mis-features'
    section.

    Improved how calc internally dealt with reading EOF or '\0' characters.

    Calc now allows multiple defines to occur on the same line:
    (Thanks goes to Ernest Bowen <ernie at turing dot une dot edu dot au>)

        define f8300(x) = x^2; define g8300(x) = 1 - x;

    Improved calc's ability to deal with and recover from errors.

    Added inputlevel() builtin to return the input processing level.
    In an interact mode, inputlevel() returns 0.  When directly reading
    a calc script, inputlevel() returns 1.  When reading a script which
    in turn reads another script, inputlevel() returns 2.  etc...

    If $CALCRC has more than one file as in file1:file2 and an error
    occurs in file1, then calc -c will not read file2.

    Fixed some of the old Email addresses found in calc documentation.

    Added HAVE_USTAT, HAVE_GETSID, HAVE_GETPGID, HAVE_GETTIME, HAVE_GETPRID
    and HAVE_URANDOM symbols to the Makefile.  These symbols, along with
    have_ustat.c, have_getsid.c, have_getpgid.c, have_gettime.c and
    have_getprid.c form: have_ustat.h, have_getsid.h, have_getpgid.h,
    have_gettime.h, have_getprid.h and have_urandom.h which in turn
    are used by pseudo_seed() in seed.c to determine what types of
    system services can be used to form a pseudo-random seed.

    Fixed the way calc -c will continue processing $CALCRC when errors
    are encountered.  Unless -d is also given, calc -c will report
    when calc is unable to open a $CALCRC file.

    Fixed the lower level make depend rules.

    Misc cleanup on the have_*.c support source files.

    Misc source file cleanup for things such as } else { style consistency.

    Fixed the basis for FNV-1 hashes.  Prior to this fix, the hash()
    builtin produced FNV hash values that did not match the FNV-1
    algorithm as specified in:

        http://www.isthe.com/chongo/tech/comp/fnv/index.html

    Removed an unused argument in the function getbody() in codegen.c.

    Encountering of EOF in getbody() will cause a scanerror rather then
    stop activity.  This will now result in a scanerror:

        echo 'define f(x) { ' > myfile
        calc -i read myfile

    A '{' at the start of a command and a later matching '}' surrounding zero
    or more statements (and possibly newlines) results in a function body to
    be "evaluated".   This permits another command to follow on the same
    line as the '}' as in:

                {display(5)} read something;
        and:
                {static a = 5} define f(x) = a + x;

    String constants can now be concatenated.  For example:

        s = "curds" ' and ' "whey";

    Added FNV hash to the regression test suite.

    Added Ernest Bowen's <ernie at turing dot une dot edu dot au> fix for the
    FNV regression test of the hash() builtin function.

    Added Ernest Bowen's <ernie at turing dot une dot edu dot au> patch to
    improve the way config("calc_debug").  Now the lower 4 bits of the
    config("calc_debug") parameter have the following meaning:

       n               Meaning of bit n of config("calc_debug")

       0       Outputs shell commands prior to execution.

       1       Outputs currently active functions when a quit instruction
               is executed.

       2       Some details of shs, shs1 and md5 hash states are included
               in the output when these are printed.

       3       When a function constructs a block value, tests are
               made that the result has the properties required for use of
               that block, e.g. that the pointer to the start of the
               block is not NULL, and that its "length" is not negative.
               A failure will result in a runtime error.

    Changed the meaning of (config("calc_debug") & 1) from only printing
    the shell commands (and pausing) while displaying help files into
    the printing of any shell command prior to execution.

    Documented the meaning of config("lib_debug"):

        n               Meaning of bit n of config("lib_debug")

        0       When a function is defined, redefined or undefined at
                interactive level, a message saying what has been done
                is displayed.

        1       When a function is defined, redefined or undefined during
                the reading of a file, a message saying what has been done
                is displayed.

        The value for config("lib_debug") in both oldstd and newstd is
        3, but if calc is invoked with the -d flag, its initial value
        is zero.  Thus, if calc is started without the -d flag, until
        config("lib_debug") is changed, a message will be output when a
        function is defined either interactively or during the reading
        of a file.

    Changed the calc lib files to reflect the new config("lib_debug")
    bit field meaning.  Calc lib files that need to print extra information
    should now do something such as:

        if (config("lib_debug") & 3) {
                print "obj xyz defined";
                print "funcA([val1 [, val2]]) defined";
                print "funcB(size, mass, ...) defined";
        }

    Fixed the help/custom_cal, help/new_custom, and help/copy files so
    that they contain the correct contents instead of the 'usage' file.

    Fixed problem with loss of bindings when calc -i args runs into
    an error while processing 'args' and drops into interactive mode
    without the terminal bindings being set.

    Added patch from Ernest Bowen to establish the abort command as
    well as to clarify the roles of quit and exit.  See the help/command
    file for details.

    Updated to some extend, the help/statement and help/command help
    files with new information about SHOW, QUIT, EXIT and ABORT.

    Added show sizes to pzasusb8.cal.

    Updated calc man page and help/usage file to reflect recent
    command line changes.

    Fixed a bug, reported by Michael Somos <somos at grail dot cba dot
    csuohio dot edu>, which prevented calc -m from being used.

    Fixed misc compiler warnings.


The following are the changes from calc version 2.11.0t7 to 2.11.0t7.5:

    Calc has some new command line flags / command line meaning:
    (Thanks goes to Ernest Bowen <ernie at turing dot une dot edu dot au>)

        -i      Go into interactive mode if possible.

        -c      Continue reading command lines even after an execution
                error has caused the abandonment of a line

        To understand the -i and -c effects, consider the following
        file (call it myfile.cal) which has deliberate errors in it:

            print 1;
            mat A[1] = {2,3};
            print 2;
            epsilon(-1);
            print 3;

        calc read myfile

            Reports an error on the 2nd line and exits; prints 1 only.

        calc -c read myfile

            Report errors on the 2nd and 4th lines and exits; prints 1,2 and 3.

        calc -i read myfile

            Report errors on the 2nd and gives you a prompt; prints 1 only.

        calc -i -c read myfile

            Report errors on the 2nd and 4th and gives you a prompt;
            prints 1, 2 and 3.

        cat myfile | calc

            Reports an error on the 2nd line and exits; prints 1 only.

        cat myfile | calc -c

            Report errors on the 2nd and 4th lines and exits; prints 1,2 and 3.

        Note that continuation refers to command lines, not to statements.  So:

            calc -c 'print "start"; mat A[1] = {2,3}; print "end";'

        since it contains no newline, the whole string is compiled,
        but execution is abandoned when the error is encountered and
        the string ``end'' is not printed.

        You can use your shell to supply newlines in your command line
        arguments.  For example in sh, ksh, bash:

            calc -c 'print "start";
            mat A[1] = {2,3};
            print "end";'

        will print both ``start'' and ``end''.  C-shell users can do:

            calc -c 'print "start"; \
            mat A[1] = {2,3}; \
            print "end";'

        however sh, ksh, bash will not see ``end'' printed because their
        shell will remove the internal newlines.

    Added display(n) builtin which does almost the same as config("display",n)
    except that rather than causing an execution with an out-of-range or
    bad-type argument type, it simply writes a message to stderr.  This
    also now happens to the errmax() builtin.

    Added qtime.cal to the standard calc library.

    Added another command line flag to calc:

        -d      Disable display of the opening title and config("lib_debug",0)

        The command:

            calc 'read qtime; qtime(2)'

        will output something like:

            qtime(utc_hr_offset) defined
            It's nearly ten past six.

        whereas:

            calc -d 'read qtime; qtime(2)'

        will just say:

            It's nearly ten past six.

    A call of errmax(-1) will prevent errcount from aborting calc.

    Add the function stoponerror(n) which, as the name implies, controls
    if calc stop on an error based on the value of n:

        n > 0   stop on error even if -c was given on the command line
        n == 0  if -c, continue, without -c, stop
        n < 0   continue on error, even if -c was given on the command line

    Calc compilation now stops at the first scanerror.

    Restored the feature where -p disables the printing of leading tabs
    as of config("tab",0) had been executed.  So using calc in a pipe:

        calc -p 2+17 | whey

    will write '19' instead of '\t19' to the whey command.

    Updated calc man page and help/usage file to reflect recent
    command line changes.

    Converted start_done into a general calc run state enum called
    run_state within the calc source.

    Removed README.OLD.

    Added the Makefile variable ${LCC} to invoke the local c compiler.
    By default, ${CC} also run the ${LCC} compiler.  The distinction is
    useful when using something such as purify.  In the case of ${LCC},
    only the local C compiler is invoked.  In the case of ${CC} a purify
    compile is invoked.  Only the source that must be compiled and run
    on the local machine use ${LCC}; everything else uses ${CC}.

    Fixed memory buffer related problem in eatstring() in token.c.

    Fixed memory leaks related to putenv().

    Fixed memory leaks related to srandom().

    Fixed compilation warnings and problems on BSDI.

    Removed ${CCMAIN} as a variable from the Makefile.  Now files
    use either ${CFLAGS} for general C source and ${ICFLAGS} for
    intermediate C source (e.g., special code for building hsrc files).

    The main calc URL is now:

        http://www.isthe.com/chongo/tech/comp/calc/

    Misc calc man page fixes.


The following are the changes from calc version 2.11.0t1 to 2.11.0t6.3:

    Removed the makefile symbol MAIN.  Now forcing all functions to correctly
    be declared main.  To satisfy some old broken compilers, a return 0;
    (instead of an exit(0);) is used at the end of main().

    A few of files that were added to calc used 4 character indentation
    whereas most of calc uses 8 character indentation.  These imported
    sources have been changed to conform better with the calc style.

    Added the program calc_errno.c and the Makefile symbol ERRNO_DECL.
    If ERRNO_DECL is empty, calc_errno.c will try various ways to
    declare errno, sys_errlist and sys_nerr.  On success or when
    it gives up, calc_errno will output the middle of the calc_errno.h
    header file.  If ERRNO_DECL is  -DERRNO_NO_DECL, or -DERRNO_STD_DECL
    or -DERRNO_OLD_DECL then the Makefile will build the middle
    of the calc_errno.h header file without calc_errno.c's help.

    The func.c file now includes the constructed header file calc_errno.h
    to ensure that errno, sys_errlist and sys_nerr are declared correctly.

    Changed check.awk to be more 'old awk' friendly.

    Made some of the source a little more ++ friendly.  We are NOT
    porting calc to C++!  We will NOT support C++ compilation of calc.
    Calc will written ANSI C.  We just compiled with a suggestion from
    Love-Jensen, John <jlove-jensen at globalmt dot com> to make calc's version
    of C a little more to C++ compilers.  We are simply avoiding symbols
    such as new or try for example.

    Renamed README to README.OLD.  Renamed README.FIRST to README.
    Updated README, lib/README and BUGS to reflect new URLs and addresses.

    Added a HOWTO.INSTALL file.

    Reordered cc Makefile variable sets in the main Makefile.

    Fixed a bug in hnrmod() and applied a fix that was reported by Ernest
    Bowen <ernie at turing dot une dot edu dot au>.  Added regression tests
    1103 to 1112 to confirm the fix.

    Fixed a bug in version.c related to MINOR_PATCHs in both the
    empty and non-empty MINOR_PATCH cases.

    Fixed malloc and bad storage issues reported by Michel van der List
    <vanderlistmj at sbphrd dot com>.

    Fixed some problems related to path processing while opening files.
    Under extreme cases, an excessively long filename or CALCPATH value
    could create problems.  Placed guards in opensearchfile() function
    in input.c to catch these cases.

    Fixed cases were malloc failures were silently ignored in input.c.

    Eliminated the PATHSIZE limit and the PATHSIZE symbol.

    Added MAX_CALCRC to limit the length of the $CALCRC environment
    variable to 1024 chars.

    Fixed the magic number relating to the initial number of constants
    declared by initconstants().  It is now related to the length
    of the initnumbs[] NUMBER array.

    Added a 'Dec Alpha / Compaq Tru64 cc (non-gnu) compiler set'
    section to the main Makefile.

    Fixed a string handling bug discovered by Dr.D.J.Picton
    <dave at aps5 dot ph dot bham dot ac dot uk> in the custom demo code.

    Fixed a bug in the hnrmod() builtin that was discovered by
    Ernest Bowen <ernie at turing dot une dot edu dot au>.

    Added FORCE_STDC symbol.  When defined it will force __STDC__ like
    conditions.  Thus for compilers with as the Solaris cc compiler
    that are ANSI-like but still define __STDC__ as 0, one can use
    -DFORCE_STDC and make use of ANSI-like features.

    Removed the CCSHS symbol from the Makefile.  The shs.c and shs1.c
    files are now compiled with full ${CFLAGS}.

    The custom.c file is now compiled with full ${CFLAGS}.

    Rewrote command line / argument processing code.  Calc is now
    using getopt(3) argument processing.

    Fixed a memory leak related to converting strings to numbers
    in the str2q() function in qio.c.

    Fixed a problem with reading uninitialized memory in the
    v_subtype of a VALUE in the copyvalue() function in value.c.

    Fixed problems in func.c where temporary VALUEs were not
    having their v_type elements initialized.

    Fixed a memory leak in qpi() in qtrans.c.

    Fixed a memory leak in math_getdivertedio() in zio.c.

    Fixed a problem with points going beyond the end of allocated
    memory in addstring() in string.c.

    Fixed a memory leak in zgcdrem(), f_putenv(), zlog() and
    zlog10() in zfunc.c.

    Fixed a memory leak in zdiv() and zshift() in zmath.c.

    Fixed memory leaks in zsrand() in zrand.c.

    Fixed a memory leak in zsrandom1() in zrandom.c.  Fixed memory
    leaks associated with replacing the internal random state with
    another random state.

    Added seed() builtin to return a 64 bit seed for a
    pseudo-random generator.

    Added functionality from Ernest Bowen <ernie at turing dot une dot
    edu dot au> to permit nested "= {...}" assignments for lists as well
    as matrices and objects.  Now one can have a list, matrix or object,
    some of whose elements are lists, matrices or objects, to any depth
    of recursion, and assign values to any number of particular elements
    by an appropriate "initialization" expression.  For example:

        A = mat[2] = {list(1,2), list(3,4,list(5,6))};

    and then assign values to the 6 number elements by:

        A = {{7,8}, {9,10,{11,12}}};

    Closed files that were previously left open from test4600.cal
    as executed by regress.cal and from opening /dev/null by
    regress.cal itself.

    Fixed memory leaks from f_strprintf() and f_putenv() in func.c.

    The regress.cal test suite calls freeredc(), freestatics() and
    freeglobals() at the end of the test suite to free storage
    consumed during the regression.

    Added custom function custom("pzasusb8", n) and lib/pzasusb8.cal based on
    Ernest Bowen's diagnostic patch.

    Thanks to the efforts of Ernest Bowen <ernie at turing dot une dot
    edu dot au> and Dr.D.J.Picton <dave at aps5 dot ph dot bham dot ac
    dot uk>, a nasty endian-ness bug in the sha and sha1 hash functions
    that showed up on machines such as the Sparc was fixed.

    Added functionality from Ernest Bowen <ernie at turing dot une
    dot edu dot au> to give arguments as well as function names after
    definitions when config("lib_debug") >= 0.

    Removed if (config("lib_debug") >= 0) { ... } the ends of most
    of the calc library scripts because it was redundant with the
    new config("lib_debug") >= 0 functionality.  Some of the calc
    library still has a partial section because some useful
    additional information was being printed:

        chrem.cal       deg.cal      lucas_tbl.cal   randrun.cal
        mfactor.cal     mod.cal      poly.cal        seedrandom.cal
        surd.cal        varargs.cal

    Fixed ellip.cal so that its defined function does not conflict with
    the factor() builtin function.

    Fixed mod.cal so that a defined function does not conflict with
    the mod() builtin function.

    The regression test suite now reads in most calc libs.  A few
    libs are not read because they, by design, produce output
    when read even when config("lib_debug") is set to -1.

    Increased the maximum number of object types that one can define
    from 10 to 128.

    Added a patch from Ernest Bowen <ernie at turing dot une dot edu
    dot au> to correctly hash a V_STR value-type that has an \0 byte
    inside it.

    A patch from Ernest Bowen <ernie at turing dot une dot edu dot au> now
    defines special meaning to the first 2 bits of config("lib_debug"):

        bit 0 set => messages printed when input is from a terminal
        bit 1 set => messages printed when reading from a file

    The lib/regress.cal regression suite does:

        config("lib_debug", -4);

    to eliminate lib messages (both bit 0 and bit 1 are not set).

    Fixed misc compile warnings and notices.


The following are the changes from calc version 2.10.3t5.38 to 2.11.0t0:

    Fixed a few compile problems found under Red Hat 6.0 Linux.


The following are the changes from calc version 2.10.3t5.38 to 2.11.3t5.46:

    Fixed a bug discovered by Ernest Bowen related to matrix-to-matrix copies.

    Bitwise operations on integers have been extended so that negative
    integers are treated in the same way as the integer types in C.

    Some changes have been made to lib/regress.cal and lib/natnumset.cal.

    Removed V_STRLITERAL and V_STRALLOC string type constants and
    renumbered the V_protection types.

    Added popcnt(x, bitval) builtin which counts the number of
    bits in x that match bitval.

    Misc compiler warning fixes.

    Fixed improper use of putchar() and printf() when printing rationals
    (inside qio.c).

    Fixed previously reported bug in popcnt() in relation to . values.

    Calc man page changes per suggestion from Martin Buck
    <Martin-2.Buck at student dot uni-ulm dot de>.  The calc man page is
    edited with a few more parameters from the Makefile.

    Misc Makefile changes per Martin Buck <Martin-2.Buck at student dot
    uni-ulm dot de>.

    Removed trailing blanks from files.

    Consolidated in the Makefile, where the debug and check rules are found.
    Fixed the regress.cal dependency list.

    Make chk and check will exit with an error if check.awk detects
    a problem in the regression output.  (Martin Buck)

    Fixed print line for test #4404.

    Moved custom.c and custom.h to the upper level to fix unresolved symbols.

    Moved help function processing into help.c.

    Moved nearly everything into libcalc.a to allow programs access to
    higher level calc objects (e.g., list, assoc, matrix, block, ...).

    Renamed PATCH_LEVEL to MAJOR_PATCH and SUB_PATCH_LEVEL to MINOR_PATCH.
    Added integers calc_major_ver, calc_minor_ver, calc_major_patch
    and string calc_minor_patch to libcalc.a.  Added CALC_TITLE to hold
    the "C-style arbitrary precision calculator" string.

    The function version(), now returns a malloced version string
    without the title.

    Consolidated multiple SGI IRIX -n32 sections (for r4k, r5k and r10k)
    into a single section.


The following are the changes from calc version 2.10.3t5.34 to 2.10.3t5.37:

    Per request from David I Bell, the README line:

      I am allowing this calculator to be freely distributed for personal uses

    to:

      I am allowing this calculator to be freely distributed for your enjoyment

    Added help files for:

        address agd arrow dereference free freeglobals freeredc freestatics
        gd isptr mattrace oldvalue saveval & * -> and .

    Fixed blkcpy() and copy() arg order and processing.  Now:

        A = blk() = {1,2,3,4}
        B = blk()
        blkcpy(B,A)
        blkcpy(B,A)

    will result in B being twice as long as A.

    Since "make chk" pipes the regression output to awk, we cannot
    assume that stdout and stderr are ttys.  Tests #5985 and #5986
    have been removed for this reason.  (thanks to Martin Buck
    <Martin-2.Buck at student dot uni-ulm dot de> for this report)

    Fixed the order of prints in regress.cal.  By convention, a print
    of a test line happens after the test.  This is because function
    parsed messages occur after the function is parsed.  Also the
    boolean test will verify before any print statements.  Therefore
    a non-test line is tested and printed as follows:

        y = sha();
        print '7125: y = sha()';

    The perm(a,b) and comb(a,b) have been extended to arbitrary real a and
    integer b.

    Fixed a bug in minv().

    Moved string.c into libcalc.a.

    The NUMBER union was converted back into a flat structure.  Changes
    where 'num' and 'next' symbols were changed to avoid #define conflicts
    were reverse since the #define's needed to support the union went away.

    Removed trailing blanks from files.

    Ernest Bowen <ernie at turing dot une dot edu dot au> sent in the
    following patch which is described in the next 34 points:

    (0) In the past:

                    A = B = strcat("abc", "def");

        would store "abc" and "def" as literal strings never to be freed, and
        store "abcdef" once each for both A and  B.  Now the "abc" and "bcd"
        are freed immediately after they are concatenated and "abcdef" is stored
        only once, just as the number 47 would be stored only once for

                    A = B = 47;

        The new STRING structure that achieves this stores not only the
        address of the first character in the string, but also the "length"
        with which the string was created, the current "links" count, and
        when links == 0 (which indicates the string has been freed) the
        address of the next freed STRING.  Except for the null string "",
        all string values are "allocated"; the concept of literal string
        remains for names of variables, object types and elements, etc.

    (1) strings may now include '\0', as in A = "abc\0def".  In normal printing
        this prints as "abc" and strlen(A) returns 3, but its "real" length
        of 7 is given by size(A). (As before there is an 8th zero character
        and sizeof(A) returns 8.)

    (2) If A is an lvalue whose current value is a string of size n, then
        for 0 <= i < n, A[i] returns the character with index i as an addressed
        octet using the same structure as for blocks, i.e. there is no
        distinction between a string-octet and a block-octet.  The same
        operations and functions can be used for both, and as before, an octet
        is in some respects a number in [0,256) and in others a one-character
        string.  For example, for A = "abc\0def" one will have both A[0] == "a"
        and A[0] == 97.  Assignments to octets can be used to change
        characters in the string, e.g. A[0] = "A", A[1] = 0, A[2] -= 32,
        A[3] = " " will change the above A to "A\0C def".

    (3) "show strings" now displays the indices, links, length, and some or all
        of the early and late characters in all unfreed strings which are values
        of lvalues or occur as "constants" in function definitions,
        using "\n", "\t", "\0", "\252", etc. when appropriate.  For example,
        the string A in (1) would be displayed as in the definition there.
        Only one line is used for each string.  I've also changed the
        analogous "show numbers" so that only some digits of numbers that
        would require more than one line are displayed.

    (4) "show literals" is analogous to "show constants" for number "constants"
        in that it displays only the strings that have been introduced by
        literal strings as in A = "abc".  There is a major difference between
        strings and numbers in that there are operations by which characters
        in any string may be changed.  For example, after A = "abc",
        A[0] = "X" changes A to "Xbc".  It follows that if a literal string
        is to be constant in the sense of never changing, such a character-
        changing operation should never be applied to that string.

        In this connection, it should be noted that if B is string-valued, then

                            A = B

        results in A referring to exactly the same string as B rather than to
        a copy of what is in B.  This is like the use of character-pointers in
        C, as in

                            char *s1, *s2;
                            s1 = "abc";
                            s2 = s1;

        To achieve the effect of

                            s2 = (char *) malloc(4);
                            strcpy(s2, s1);

        I have extended the str() function to accept a string as argument.  Then

                            A = str(B);

        will create a new string at a different location from that of B but
        with the same length and characters.  One will then have A == B,
        *A == *B, but &*A != &*B, &A[0] != &B[0].

        To assist in analyzing this sort of thing, I have defined a links()
        function which for number or string valued argument returns the number
        of links to the occurrence of that argument that is being referred to.
        For example, supposing "abc" has not been used earlier:

                            ; A = "abc"
                            ; links(A)
                                    2
                            ; links(A)
                                    1

        The two links in the first call are to A and the current "oldvalue";
        in the second call, the only link is to A, the oldvalue now being 2.


    (5) strcat(S1, S2, ...) works as before; contribution of a string stops when
        '\0' is encountered.  E.g.

                    strcat("abc\0def", "ghi")

        will return "abcghi".

    (6) For concatenation of full strings I have chosen to follow
        some other languages (like Java, but not Mathematica which uses "<>")
        and use "+" so that, e.g.

                    "abc\0def" + "ghi"

        returns the string "abc\0defghi".  This immediately gives obvious
        meanings to multiplication by positive integers as in

                    2 * "abc" = "abc" + "abc" = "abcabc",

        to negation to reverse as string as in

                    - "abc" = "cba",

        to multiplication by fractions as in

                    0.5 * "abcd" = "ab",

        (where the length is int(0.5 * size("abcd")), and finally, by combining
        these to

                     k * A    and      A * k

        for any real number k and any string A.   In the case of k == 1, these
        return a new string rather than A itself.  (This differs from
        "" + A and A + "" which return A.)

    (7) char(x) has been changed so that it will accept any integer x or octet
        as argument and return a string of size one with character value
        x % 256.  In the past calc has required 0 <= x < 256; now negative
        x is acceptable; for example, 1000 * char(-1) will now produce the
        same as 1000 * "\377" or 1000 * "\xff".

    (8) For a string s, test(s) now returns zero not only for the null string
        "" but also for a string all of whose characters are '\0'.

    (9) Similarly <, <=, etc. now compare all characters including occurrences
        of '\0' until a difference is encountered or the end of a string is
        reached.  If no difference is encountered but one string is longer than
        the other, the longer string is considered as greater even if the
        remaining characters are all '\0'.

    (10) To retain the C sense of comparison of null-terminated strings I have
         defined strcmp(S1, S2), and then, for completeness, strncmp(S1, S2, n).
         For similar reasons, strcpy(S1, S2) and strncpy(S1, S2, n) have been
         defined.

    (11) For strings, I have defined | and & as bitwise "or" and "and"
         functions, with S1 | S2 having the size of the larger of S1 and S2,
         S1 & S2 having the size of the smaller of S1 and S2.  By using, say,
         4-character strings, one can simulate a C integral type so far as the
         | and & operations are concerned.   It then seemed appropriate to
         use the operator ~ for a "bitwise complement" as in C.  Thus I have
         defined ~s for a string s to be the string of the same size as s
         with each character being complemented by the C ~ operation.

    (12) For boolean algebra work on strings it is convenient also to have
         the bitwise xor and setminus binary operations.  Using C's '^' for xor
         would be confusing when this is used elsewhere for powers, so I
         decided to use ~.  For setminus, I adopted the commonly used '\'.
         Strings of fixed size n can now be used for a boolean algebra
         structure with 8 * n elements.  The zero element is n * char(0),
         the unity is n * char(-1), and one have all of the usual laws like
         A & (B | C) == A & B | A * C,  A \ B = A & ~B, etc.

    (13) Having extended the bitwise operations for strings, it was appropriate
         to do the same for integers.  Definitions of the binary ~ and \
         operations for non-negative integers are straightforward.  For
         the unary ~ operation, I decided to do what C does with integer
         types, and defined ~N to be -N - 1.  With the appropriate extensions of
         |, &, \ and the binary ~, one gets in effect the boolean algebra of
         finite sets of natural numbers and their complements, by identifying
         the set with distinct integer elements i_1, i_2, ... with the integer

                    2^i_1 + 2^i_2 + ...

         For ~N for non-integer real N, I have simply used -N.  There is some
         logic in this and it is certainly better than an error value.
         I have not defined the binary operations |, &, ~, \ for non-integral
         arguments.

         The use of ~N in this way conflicts with calc's method of displaying
         a number when it has to be rounded to config("display") decimals.
         To resolve this, my preference would be to replace the printing of
         "~" as a prefix by a trailing ellipsis "...", the rounding always
         being towards zero.  E.g. with config("display", 5), 1/7 would print
         as ".14285..." rather than "~.14285".   The config("outround")
         parameter would determine the type of rounding only for the
         equivalent of config("tilde", 0).

    (14) For objects, users may create their own definitions for binary |,
         &, ~ and \ with xx_or, xx_and, xx_xor, xx_setminus functions.
         For unary ~ and \ operations, I have used the names xx_comp and
         xx_backslash.

    (15) For the obviously useful feature corresponding to cardinality of a
         set, I have defined #S for a string S to be the number of nonzero bits
         in S.   For a degree of consistency, it was then appropriate to
         define #N for a nonnegative integer N to be the number of nonzero bits
         in the binary representation of N.  I've extended this to arbitrary
         real N by using in effect #(abs(num(N))).  I feel it is better to make
         this available to users rather than having #N invoke an error message
         or return an error value.  For defining #X for an xx-object X, I
         have used the name xx_content to suggest that it is appropriate for
         something which has the sense of a content (like number of members of,
         area, etc.).

    (16) Having recognized # as a token, it seemed appropriate to permit its
         use for a binary operation.  For real numbers x and y I have defined
         x # y to be abs(x - y).  (This is often symbolized by x ~ y, but it
         would be confusing to have x ~ y meaning xor(x,y) for strings and
         abs(x-y) for numbers.)  Because '#' is commonly called the hash symbol,
         I have used xx_hashop to permit definition of x # y for xx-objects.

    (17) For a similar reason I've added one line of code to codegen.c so that
         /A returns the inverse of A.

    (18) Also for a list L, +L now returns the sum of the elements of L.  For
         an xx object A, +A requires and uses the definition of xx_plus.

    (19) I have given the unary operators ~, #, /, \, and except at the
         beginning of an expression + and -, the same precedence with
         right-to-left associativity.  This precedence is now weaker than
         unary * and &, but stronger than binary & and the shift and power
         operators.  One difference from before is that now

                            a ^ - b ^ c

         evaluates as a ^ (- (b ^ c)) rather than a ^ ((- b) ^ c).


    (20) For octets o1, o2, I've defined o1 | o2, o1 & o2, o1 ~ o2, ~o1 so
         that they return 1-character strings.  #o for an octet o returns the
         number of nonzero bits in o.

    (21) For substrings I've left substr() essentially as before, but
         for consistency with the normal block/matrix indexing, I've extended
         the segment function to accept a string as first argument.  Then

                    segment(A, m, n)

         returns essentially the string formed from the character with index m
         to the character with index n, ignoring indices < 0 and indices >=
         len(A); thus, if m and n are both in [0, size(A))
         the string is of length abs(m - n) + 1, the order of the characters
         being reversed if n < m.  Here the indices for a list of size len are
         0, 1, ..., len - 1.  As it makes some sense, if 0 <= n < size(A),

                    segment(A, n)

         now returns the one-character string with its character being that with
         index n in A.  (I've made a corresponding modification to the segment
         function for lists.)  Some examples, if A = "abcdef",

                    segment(A,2,4) = "cde",

                    segment(A,4,2) = "edc",

                    segment(A,3) = "d",

                    segment(A, -2, 8) = "abcdef",

                    segment(A,7,8) = "".

    (22) As essentially particular cases of segment(), I've defined
         head(A, n) and tail(A, n) to be the strings formed by the first
         or last abs(n) characters of A, the strings being4]5O~? reversed '
         if n is negative.   I've changed the definitions of head and tail for
         lists to be consistent with this interpretation of negative n.

    (23) Similarly I've left strpos essentially as at present, but search
         and rsearch have been extended to strings.  For example,

                    search(A, B, m, n)

         returns the index i of the first occurrence of the string B in A
         if m <= i < n, or the null value if there is no such occurrence.
         As for other uses of search, negative m is interpreted as
         size(A) + m, negative n as size(A) + n.  For a match in this
         search, all size(B) characters, including occurrences of '\0',
         in B must match successive characters in A.

         The function rsearch() behaves similarly but searches in reverse order
         of the indices.

    (24) A string A of length N determines in obvious ways arrays of M = 8 * N
         bits.  If the characters in increasing index order are c_0, c_1, ...
         and the bits in increasing order in c_i are b_j, b_j+1, ..., b_j+7
         where j = 8 * i, I've taken the array of bits determined by A to be

                    b_0, b_1, ..., b_M-1

         For example, since "a" = char(97) and 97 = 0b01100001, and
         "b" = char(98) = 0b01100010, the string "ab" determines the 16-bit
         array

                    1000011001000110

         in which the bits in the binary representations of "a" and "b" have
         been reversed.

         bit with index n in this array.   This is consistent with the use of
         bit for a number ch in [0,256), i.e. bit(char(ch), n) = bit(ch, n).
         For n < 0 or n >= size(A), bit(A,n) returns the null value.

    (25) For assigning values to specified bits in a string, I've defined
         setbit(A, n) and setbit(A, n, v).  The first assigns the value 1 to
         bit(A, n), the second assigns test(v) to bit(A, n).

    (26) For consistency with the corresponding number operations, the shift
         operations A << n and A >> n have been defined to give what look
         like right- and left-shifts, respectively.  For example, "ab" << 2
         returns the 16-bit array

                    0010000110010001

         in which the array for "ab" has been moved 2 bits to the right.

    (27) To achieve much the same as the C strcpy and strncpy functions for
         null-terminated strings, strcpy(S1, S2) and strncpy(S1, S2, n) have
         been defined.  Unlike the blkcpy() and copy() functions, the copying
         for these is only from the beginning of the strings.  Also, unlike C,
         no memory overflow can occur as the copying ceases when size(S1) is
         reached.  Note that these overwrite the content of S1 (which affects
         all strings linked to it) as well as returning S1.  Examples:

            S = strcpy(6 * "x", "abc")      <=>  S = "abc\0xx"

            S = strcpy(3 * "x", "abcdef")   <=>  S = "abc"

            S = strncpy(6 * "x", "abcd", 2) <=>  S = "ab\0xxx"

            S = strncpy(6 * "x", "ab", 4)   <=>  S = "ab\0\0xx"

            S = strncpy(6 * "x", "ab", 20)  <=>  S = "ab\0\0\0\0"

         If a new string S not linked to S1 is to be created, this can be
         achieved by using str(S1) in place of S1.  For example, the strcpy in

            A = "xxxxxx"
            S = strcpy(str("xxxxxx"), "abc")

         would not change the value of A.

    (28) I've extended the definitions of copy(A, B, ssi, num, dsi) and
         blkcpy(B, A, num, ssi, dsi) to allow for string-to-string copying
         and block-to-string copying, but num is now an upper bound for the
         number of characters to be copied - copying will cease before num
         characters are copied if the end of the data in the source A or the
         end of the destination B is reached.  As with other character-changing
         operations, copying to a string B will not change the locations of
         B[0], B[1], ... or the size of B.

         In the case of copying a string to itself, characters are copied in
         order of increasing index, which is different from block-to-block
         copying where a memmove is used.  This affects only copy from a
         string to itself.  For example,

                    A = "abcdefg";
                    copy(A, A, , , 2);

         will result in A == "abababa".  If the overwriting that occurs here
         is not wanted, one may use

                    A = "abcdefg";
                    copy(str(A), A, , , 2);

          which results in A == "ababcde".

    (29) perm(a,b) and comb(a,b) have been extended to accept any real a and
         any integer b except for perm(a, b) with integer a such that b <= a < 0
         which gives a "division by zero" error.  For positive b, both functions
         are polynomials in a of degree b;  for negative b, perm(a,b) is a
         rational function (1/((a + 1) * (a+2) ...) with abs(b) factors in the
         denominator), and comb(a,b) = 0.  (An obvious "todo" is to extend this
         to complex or other types of a.)

    (30) Although it is not illegal, it seems pointless to use a comma operator
         with a constant or simple variable as in

                    ; 2 * 3,14159
                            14159
                    ; a = 4; b = 5;
                    ; A = (a , b + 2);
                    ; A
                            7

         I have added a few lines to addop.c so that when this occurs a
         "unused value ignored" message and the relevant line number are
         displayed.  I have found this useful as I occasionally type ','
         when I mean '.'.

         There may be one or two other changes resulting from the way I have
         rewritten the optimization code in addop.c.  I think there was a bug
         that assumed that PTR_SIZE would be the same as sizeof(long).  By
         the way, the new OP_STRING is now of index rather than pointer type.
         It follows that pointers are now used in opcodes only for global
         variables.  By introducing a table of addresses of global variables
         like those used for "constants" and "literal strings", the use of
         pointers in opcodes could be eliminated.

    (31) When calc has executed a quit (or exit) statement in a function or
         eval evaluation, it has invoked a call to math_error() which causes
         a long jump to an initial state without freeing any data on the
         stack, etc.  Maybe more detail should be added to math_error(), but
         to achieve the freeing of memory for a quit statement and at the same
         time give more information about its occurrence I have changed the
         way opcodes.c handles OP_QUIT.  Now it should free the local variables
         and whatever is on the stack, and display the name and line-number,
         for each of the functions currently being evaluated.  The last
         function listed should be the "top-level" one with name "*".
         Strings being eval-ed will have name "**".

         Here is a demo:

            ; global a;
            ;
            ; define f(x) {local i = x^2; a++;
            ;; if (x > 5) quit "Too large!"; return i;}
            f() defined
            ; define g(x) = f(x) + f(2*x);
            g() defined
            ; g(2)
                    20
            ; g(3)
            Too large!
                    "f": line 3
                    "g": line 0
                    "*": line 6
            ; eval("g(3)")
            Too large!
                    "f": line 3
                    "g": line 0
                    "**": line 1
                    "*": line 7
            ; a
                    6

    (32) I've made several small changes like removing

                    if (vp->v_type == V_NUM) {
                            q = qinv(vp->v_num);
                            if (stack->v_type == V_NUM)
                                    qfree(stack->v_num);
                            stack->v_num = q;
                            stack->v_type = V_NUM;
                            return;
                    }

         from the definition of o_invert.  Presumably these lines were intended
         to speed up execution for the common case of numerical argument.
         Comparing the runtimes with and without these lines for inverting
         thousands of large random numbers in a matrix suggest that execution
         for real numbers is slightly faster without these lines.

         Maybe this and other similar treatment of "special cases" should be
         looked at more closely.

    (33) The new lib script lib/natnumset.cal demonstrates how the new
         string operators and functions may be used for defining and
         working with sets of natural numbers not exceeding a
         user-specified bound.


The following are the changes from calc version 2.10.3t5.28 to 2.10.3t5.33:

    Added hnrmod(v, h, n, r) builtin to compute:

        v % (h * 2^n + r), h>0, n>0, r = -1, 0 or 1

    Changed lucas.cal and mersenne.cal to make use of hnrmod().

    A number of changes from Ernest Bowen:

        (1) introduction of unary & and * analogous to those in C;

            For an lvalue var, &var returns what I call a
            value-pointer; this is a constant which may be assigned to
            a variable as in p = &var, and then *p in expressions has
            the same effect as var.  Here is a simple example of their use:

                ; define s(L) {local v=0; while (size(L)) v+= *pop(L);return v;}
                s() defined
                ; global a = 1, b = 2;
                ; L = list(&a, &b);
                ; print s(L)
                3
                ; b = 3;
                ; print s(L)
                4

            Octet-pointers, number-pointers, and string-pointers in
            much the same way, but have not attempted to do much with
            the latter two.

            To print a pointer, use the "%p" specifier.

            Some arithmetic operations has been defined for corresponding
            C operations.  For example:

                ; A = mat[4];
                ; p = &A[0];
                ; *(p+2) == A[2]
                ; ++p
                ; *p == A[1]

            There is at present no protection against "illegal" use of &
            and *, e.g. if one attempts here to assign a value to *(p+5),
            or to use p after assigning another value to A.

            NOTE: Unlike C, in calc &A[0] and A are quite different things.

            NOTE: If the current value of a variable X is an octet,
            number or string, *X may be used to to return the value of
            X; in effect X is an address and *X is the value at X.

            Added isptr(p) builtin to return 0 is p is not a pointer,
            and >0 if it is a pointer.  The value of isptr(p) comes from
            the V_XYZ #define (see the top of value.h) of the value to
            which p points.

            To allow & to be used as a C-like address operator, use of it
            has been dropped in calls to user-defined functions.  For the
            time being I have replaced it by the back-quote `.  For example:

                ; global a
                ; define f(a,b) = a = b
                ; f(&a,5)
                ; print a
                0
                ; f(`a,5)
                ; print a
                5

           However, one may use & in a similar way as in:

                ; define g(a,b) = *a = b
                ; g(&a, 7)
                ; print a
                7

           There is no hashvalue for pointers. Thus, like error values,
           they cannot be used as indices in an association.

           The -> also works in calc. For example:

                ; obj xy {x,y}
                ; obj uvw {u, v, w}
                ; obj xy A = {1,2}
                ; obj uvw B = {3,4,5}
                ; p = &A
                ; q = &B
                ; p->x
                        1
                ; p->y = 6
                ; A
                        obj xy {1, 6}
                ; q -> u
                        3
                ; p->y = q
                ; A
                        obj xy {1, v-ptr: 1400474c0}
                ; p->y->u
                        3
                ; p->y->u = 7
                ; B
                        obj uvw {7, 4, 5}
                ; p -> y = p
                ; A
                        obj xy {1, v-ptr: 140047490}
                ; p -> y -> x
                        1
                ; p->y->y
                        v-ptr: 140047490
                ; p->y->y-> x
                        1
                ; p->y->y->x = 8
                ; A
                        obj xy {8, v-ptr: 140047490}


        (2) a method of "protecting" variables;

            For the various kinds of "protection", of an l_value var,
            bits of var->v_subtype, of which only bits 0 and 1 have been
            used in the past to indicate literal and allocated strings.
            This has meant initialization of var->v_subtype when a new var
            is introduced, and for assignments, etc., examination of the
            appropriate bits to confirm that the operation is to be permitted.

            See help/protect for details.

        (3) automatic "freeing" of constants that are no longer required.

            For the "freeing" of constants, the definition of a NUMBER
            structure so that a NUMBER * q could be regarded as a
            pointing to a "freed number" if q->links = 0.

            The old q->num was changed to a union q->nu which had a pointer
            to the old q->num if q->links > 0 and to the next freed number
            if q->links = 0.  The old "num" is #defined to "nu->n_num".

            The prior method calc has used for handling "constants" amounted
            to leakage.  After:

                ; define f(x) = 27 + x;
                ; a = 27;

            It is of course necessary for the constant 27 to be stored, but
            if one now redefines f and a by:

                ; define f(x) = 45 + x;
                ; a = 45;

            There seems little point in retaining 27 as a constant and
            therefore using up memory.  If this example seems trivial,
            replace 27 with a few larger numbers like 2e12345, or better,
            -2e12345, for which calc needs memory for both 2e12345 and
            -2e12345!

            Constants are automatically freed a definition when a
            function is re- or un-defined.

            The qalloc(q) and qfree(q) functions have been changed so
            that that q->links = 0 is permitted and indicates that q
            has been freed.  If a number has been introduced as a
            constant, i.e. by a literal numeral as in the above
            examples, its links becoming zero indicates that it is no
            longer required and its position in the table of constants
            becomes available for a later new constant.

        (4) extension of transcendental functions like tan, tanh, etc.
            to complex arguments

        (5) definition of gd(z) and agd(z), i.e. the gudermannian and
            inverse gudermannian

        (6) introduction of show options for displaying information about
            current constants, global variables, static variables, and cached
            redc moduli.

            To help you follow what is going on, the following show
            items have been introduced:

                show constants ==> display the currently stored constants
                show numbers   ==> display the currently stored numbers
                show redcdata  ==> display the currently stored redc moduli
                show statics   ==> display info about static variables
                show real      ==> display only real-valued variables

            The constants are automatically initialized as constants and
            should always appear, with links >= 1, in in the list of constants.

            The show command:

                show globals

            has been redefined so that it gives information about all
            current global and still active static variables.

        (7) definition of functions for freeing globals, statics, redc values

            To free memory used by different kinds of variable, the following
            builtins have been added:

                freeglobals();          /* free all globals */
                freestatics();          /* free all statics */
                freeredc();             /* free redc moduli */
                free(a, b, ...);        /* free specific variables */

           NOTE: These functions do not "undefine" the variables, but
           have the effect of assigning the null value to them, and so
           frees the memory used for elements of a list, matrix or object.

           See 10) below for info about "undefine *".

        (8) enhancement of handling of "old value": having it return an
            lvalue and giving option of disabling updating.

            Now, by default, "." return an lvalue with the appropriate
            value instead of copying the old value.

            So that a string of commands may be given without changing
            the "oldvalue", the new builtin:

                saveval(0)

            function simply disables the updating of the "." value.
            The default updating can be resumed by calling:

                saveval(1)

            The "." value:

                ; 2 + 2
                4
                ; .
                4

            can now be treated as an unnamed variable.  For example:

                ; mat x[3,3]={1,2,3,4,5,6,7,8,9}
                ; x
                ; print .[1,2]
                6

        (9) for a list L defining L[i] to be same as L[[i]]

        (10) extending undefine to permit its application to all user-defined
             functions by using "undefine *".

             The command:

                undefine *

             undefines all current user-defined functions.  After
             executing all the above freeing functions (and if
             necessary free(.) to free the current "old value"), the
             only remaining numbers as displayed by:

                show numbers

             should be those associated with epsilon(), and if it has been
             called, qpi().

        (11) storing the most recently calculated value of qpi(epsilon)i and
             epsilon so that when called again with the same epsilon it
             is copied rather than recalculated.

        (12) defining trace() for square matrices

        (13) expression in parentheses may now be followed by a qualifier
             computable with its type

             When an expression in parentheses evaluates to an lvalue
             whose current value is a matrix, list or object, it may
             now be followed by a qualifier compatible with its type.

             For example:

                ; A = list(1,2,4);
                ; B = mat[2,2] = {5,6,7,8};
                ; define f(x) = (x ? A : B)[[1]];
                ; print f(1), f(0)
                2 6

                ; obj xy {x,y}
                ; C = obj xy = {4,5}
                ; p = &C
                ; *p.x
                Not indexing matrix or object
                ; (*p).x
                4

        (14) swap(a,b) now permits swapping of octets in the same or different
             blocks.

             For example:

                ; A = blk() = {1,2,3}
                ; B = blk() = {4,5,6}
                ; swap(A[0], B[2])
                ; A
                        chunksize = 256, maxsize = 256, datalen = 3
                        060203

    A few bug fixes from Ernest Bowen:

        B1: qcmpi(q, n) in qmath.c sometimes gave the wrong result if
                LONG_BITS > BASEB, len = 1 and nf = 0, since it then
                reduces to the value of (nf != q->num.v[1]) in which
                q->num.v[1] is not part of the size-1 array of HALFs for
                q->num.  At present this is used only for changing opcodes
                for ^2 and ^4 from sequences involving OP_POWER to
                sequences using OP_SQUARE, which has no effect on the
                results of calculations.

        B2: in matdet(m) in matfunc.c, a copy of the matrix m was not freed
                when the determinant turned out have zero value.

        B3: in f_search() in func.c, a qlinking of the NUMBER * storing the
                the size of a file was not qfreed.

        B4: in comalloc() in commath.c the initial zero values for real and
                imag parts are qlinked but not qfreed when nonzero values are
                assigned to them.  Rather than changing
                the definition of comalloc(), I have included any relevant
                qfrees with the calls to comalloc() as in
                        c = comalloc();
                        qfree(c->real);
                        c->real = ...

        B5: in calls to matsum(), zeros are qlinked but not qfreed.  Rather
                than changing addnumeric(), I have changed the definition
                of matsum(m) so that it simply adds the components of m,
                which requires only that the relevant additions be defined,
                not that all components of m be numbers.


    Simple arithmetic expressions with literal numbers are evaluated
    during compilation rather than execution.  So:

        define f(x) = 2 + 3 + x;

    will be stored as if defined by:

        define f(x) = 5 + x;

    Fixed bug with lowhex2bin conversation in lib_util.c.  It did not
    correctly convert from hex ASCII to binary values due to a table
    loading error.

    Fixed porting problem for NetBSD and FreeBSD by renaming the
    qdiv() function in qmath.c to qqdiv().

    Improved the speed of mfactor (from mfactor.cal library) for
    long Mersenne factorizations.  The default reporting loop
    is now 10000 cycles.

    SGI Mips r10k compile set is specified for IRIX6.5 with v7.2
    compilers.  A note for pre-IRIX6.5 and/or pre-v7.2 compilers
    is given in the compile set.

    Added regression tests related to saveval(), dot and pointers.


The following are the changes from calc version 2.10.3t5.11 to 2.10.3t5.27:

    The todo help file as been updated with the in-progress items:

        xxx - block print function is not written yet ...

    Expanded the role of blk() to produce unnamed blocks as in:

                B = blk(len, chunk)

    and named blocks as in:

                B = blk(str, len, chunk)

    A block may be changed (with possible loss of data only if len is less
    than the old len) by:

                C = blk(B, len, chunk)

    For an unnamed block B, this creates a new block C and copies
    min(len, oldlen) octets to it, B remaining unchanged.   For a named
    block, the block B is changed and C refers to the same block as B,
    so that for example, C[i] = x will result in B[i] == x.  Thus, for a
    named block, "B = " does nothing (other than B = B) in:

                B = blk(B, len, chunk)

    but is necessary for changing an unnamed block.

    Renamed rmblk() to blkfree().

    The builtin function blkfree(val) will free memory allocated to block.
    If val is a named block, or the name of a named block, or the
    identifying index for a named block, blkfree(val) frees the
    memory block allocated to this named block.  The block remains
    in existence with the same name, identifying index, and chunksize,
    but its size and maxsize becomes zero and the pointer for the start
    of its data block null.

    The builtin function blocks() returns the number of blocks that
    have been created but not freed by the blkfree() function.  When called
    as blocks(id) and the argument id less than the number of named
    blocks that have been created, blocks(id) returns the named block
    with identifying index id.

    Removed the artificial limit of 20 named blocks.

    Added name() builtin to return the name of a type of value
    as a string.

    Added isdefined() to determine of a value is defined.

    Added isobjtype() to determine the type of an object.

    The isatty(v) builtin will return 1 if v is a file that associated
    with a tty (terminal, xterm, etc.) and 0 otherwise.  The isatty(v)
    builtin will no longer return an error if v is not a file or
    is a closed file.

    The isident(m) builtin will return 1 if m is a  identity matrix
    and 0 otherwise.  The isident(m) builtin will no longer return an
    error if m is not a matrix.

    Added extensive testing of isxxx() builtins and their operations
    on various types.

    Added md5() builtin to perform the MD5 Message-Digest Algorithm.

    Renamed isset() to bit().

    Blocks will expand when required by the copy() builtin function:

        ; f = fopen("help/full", "r")
        ; B = blk()
        ; B
                chunksize = 256, maxsize = 256, datalen = 0
        ; copy(B, f)
        ; B
                chunksize = 256, maxsize = 310272, datalen = 310084
                2a2a2a2a2a2a2a2a2a2a2a2a2a0a2a20696e74726f0a2a2a2a2a2a2a2a2a...

        NOTE: Your results will differ because changes to help/full.

    The blkcpy() builtin args now more closely match that
    of memcpy(), strncpy:

        blkcpy(dst, src [, num [, dsi [, ssi]]])

    The copy() builtin args now more closely match that the cp command:

        copy(src, dst [, num [, ssi [, dsi]]])

    but otherwise does the same thing as blkcpy.

    Fixed lint problems for SunOS.

    Added have_memmv.c and HAVE_MEMMOVE Makefile variable to control
    use of memmove().  If empty, then memmove() is tested for and if
    not found, or if HAVE_MEMMOVE= -DHAVE_NO_MEMMOVE then an internal
    version of memmove() is used instead.

    Added regression tests for sha, sha1 and md5 builtin hash functions.

    Added xx_print to to the list of object routines are definable.
    Added xx_print.cal to the library to demo this feature.

    Moved blkcpy() routines have been moved to blkcpy.[ch].

    The blkcpy() & copy() builtins can not copy to/from numbers.
    For purposes of the copy, only the numerator is ignored.

    Resolved a number of missing symbols for libcalc users.

    Added lib_util.{c,h} to the calc source to support users of
    libcalc.a.  These utility routines are not directly used by
    calc but are otherwise have utility to those programmers who
    directly use libcalc.a instead.

    Added sample sub-directory.  This sub-directory contains a few
    sample programs that use libcalc.a.  These sample programs are
    built via the all rule because they will help check to see that
    libcalc.a library does not contain external references that
    cannot be resolved.  At the current time none of these sample
    programs are installed.

    Added a libcalc_call_me_last() call to return storage created
    by the libcalc_call_me_first() call.  This allows users of libcalc.a
    to free up a small amount of storage.

    Fixed some memory leaks associated with the random() Blum generator.

    Fixed fseek() file operations for SunOS.

    Fixed convz2hex() fencepost error.  It also removes leading 0's.

    Plugged a memory leak relating to pmod.  The following calculation:

        pmod(2, x, something)

    where x was not 2^n-1 would leak memory.  This has been fixed.


The following are the changes from calc version 2.10.3t5.1 to 2.10.3t5.10:

    Misc printf warning bug fixes.

    Calc now permits chains of initializations as in:

                obj point {x,y} P = {1,2} = {3,4} = {5,6}

    Here the initializations are applied from left to right.  It may
    look silly, but the 1, 2, ... could be replaced by expressions with
    side effects.  As an example of its use suppose A and B are
    expressions with side effects:

                P = {A, B}

    has the effect of P.x = A; P.y = B.  Sometimes one might want these in
    the reverse order: P.y = B; P.x = A.  This is achieved by:

                P = { , B} = {A}

    Another example of its use:

                obj point Q = {P, P} = {{1, 2}, {3, 4}}

    which results in Q having Q.x.x = 1, Q.x.y = 2, etc.

    The role of the comma in has been changed.  Expressions such as:

                mat A[2], B[3]

    are equivalent to:

                (mat A[2]), (mat B[3])

    Now, expr1, expr2  returns type of expr2 rather than EXPR_RVALUE.  This
    permits expressions such as:

                (a = 2, b) = 3

    Also, expr1 ? expr2 : expr3  returns type(expr2) | type(expr3).
    This will make the result an lvalue (i.e. EXPR_RVALUE bit not set)
    For example, if both expr2 and expr3 are lvalues.  Then:

                a ? b : c = d

    has the effect of b = d if a is "nonzero", otherwise c = d.

    This may be compared with

                d = a ? b : c

    which does d = b if a is "nonzero", otherwise d = c.

    And now, expr1 || expr2 and expr1 && expr2 each return
    htype(expr1)| type(expr2).  So for example:

                a || b = c

    has the effect of a = c if a is "nonzero", otherwise b = c.
    And for example:

                a && b = c

    has the effect of a = c if a is "zero", otherwise b = c.

    At top level, newlines are neglected between '(' and the matching
    ')' in expressions and function calls.  For example, if f() has been
    already defined, then:


                a = (
                        2
                        +
                        f
                        (
                        3
                        )
                    )

    and

                b = sqrt (
                        20
                        ,
                        1
                    )

    will be accepted, and in interactive mode the continue-line prompt
    will be displayed.

    When calc sees a "for", "while", "do", or "switch", newlines will be
    ignored (and the line-continuation prompt displayed in interactive mode)
    until the expected conditions and statements are completed.
    For example:

        s = 0;
        for (i = 0; i < 5; i++)
        {
                s += i;
        }
        print s;

    Now 's' will print '10' instead of '5'.

    Added more regression tests to regress.cal.  Changed the error
    counter from 'err' to 'prob'.  The errmax() is set very high and
    the expected value of errcount() is kept in ecnt.

    Added the 'unexpected' help file which gives some unexpected
    surprises that C programmers may encounter.

    Updated the 'help', 'intro' and 'overview' to reflect the
    full list of non-builtin function help files.  Reordered the
    'full' help file.

    The blkalloc() builtin has been renamed blk().

    Only a "fixed" type of BLOCK will be used.  Other types of
    blocks in the future will be different VALUE types.

    Introduced an undefine command so that

                    undefine f, g, ...

    frees the memory used to store code for user-defined functions f,
    g, ..., effectively removing them from the list of defined
    functions.

    When working from a terminal or when config("lib_debug") > 0 advice
    that a function has been defined, undefined, or redefined is
    displayed in format "f() defined".

    Some experimental changes to block and octet handling, so that after:

                    B = blk(N)

    B[i] for 0 <= i < N behaves for some operations like an lvalue for
    a USB8 in B.

    xx_assign added to object functions to permit the possibility of
    specifying what A = B will do if A is an xx-object.  Normal
    assignment use of = is restored by the command: undefine
    xx_assign.

    For error-value err, errno(err) returns the error-code for err and
    stores this in calc_errno;  error(err) returns err as if
    error(errno(err)) were called.

    Anticipating probable future use, names have been introduced for
    the four characters @, #, $, `.  This completes the coverage of
    printable characters on a standard keyboard.

    Added sha() builtin to perform the old Secure Hash Algorithm
    (SHS FIPS Pub 180).

    Added sha1() builtin to perform the new Secure Hash Standard-1
    (SHS-1 FIPS Pub 180-1).

    Added ${LD_DEBUG} Makefile variable to allow for additional
    libraries to be compiled into calc ... for debugging purposes.
    In most cases, LD_DEBUG= is sufficient.

    Added ${CALC_ENV} makefile variable to allow for particular
    environment variables to be supplied for make {check,chk,debug}.
    In most cases, CALC_ENV= CALCPATH=./lib is sufficient.

    Added ${CALC_LIBS} to list the libraries created and used to
    build calc.  The CALC_LIBS= custom/libcustcalc.a libcalc.a
    is standard for everyone.

    Improved how 'make calc' and 'make all' rules work with respect
    to building .h files.

    Added 'make run' to only run calc interactively with the
    ${CALC_ENV} calc environment.  Added 'make cvd', 'make dbx'
    and 'make gdb' rules to run debug calc with the respective
    debugger with the ${CALC_ENV} calc environment.

    Added cvmalloc_error() function to lib_calc.c as a hook for
    users of the SGI Workshop malloc debugging library.

    Cut down on places where *.h files include system files.
    The *.c should do that instead where it is reasonable.

    To avoid symbol conflicts, *.h files produced and shipped
    with calc are enclosed that as similar to the following:

        #if !defined(__CALC_H__)
        #define __CALC_H__
        ..
        #endif /* !__CALC_H__ */

    Added memsize(x) builtin to print the best approximation of the
    size of 'x' including overhead.  The sizeof(x) builtin attempts
    to cover just the storage of the value and not the overhead.
    Because -1, 0 and 1 ZVALUES are static common values, sizeof(x)
    ignores their storage.  Also sizeof(x) ignores the denominator of
    integers, and the imaginary parts of pure real numbers.  Added
    regression tests for memsize(), sizeof() and size().


The following are the changes from calc version 2.10.3t4.16 to 2.10.3t5.0:

    The calc source now comes with a custom sub-directory which
    contains the custom interface code.  The main Makefile now
    drives the building and installing of this code in a similar
    way that it drives the lib and help sub-directories.  (see below)

    Made minor edits to most help files beginning with a thru e.

    The errno(n) sets a C-like errno to the value n; errno() returns
    the current errno value.  The argument for strerror() and error()
    defaults to this errno.

    Added more error() and errno() regression tests.

    The convention of using the global variable lib_debug at the
    end of calc library scripts has been replaced with config("lib_debug").
    The "lib_debug" is reserved by convention for calc library scripts.
    This config parameter takes the place of the lib_debug global variable.
    By convention, "lib_debug" has the following meanings:

        <-1     no debug messages are printed though some internal
                    debug actions and information may be collected

        -1      no debug messages are printed, no debug actions will be taken

        0       only usage message regarding each important object are
                    printed at the time of the read (default)

        >0      messages regarding each important object are
                    printed at the time of the read in addition
                    to other debug messages

    The "calc_debug" is reserved by convention for internal calc routines.
    The output of "calc_debug" will change from release to release.
    Generally this value is used by calc wizards and by the regress.cal
    routine (make check).  By convention, "calc_debug" has the following
    meanings:

        <-1     reserved for future use

        -1      no debug messages are printed, no debug actions will be taken

        0       very little, if any debugging is performed (and then mostly
                    in alpha test code).  The only output is as a result of
                    internal fatal errors (typically either math_error() or
                    exit() will be called). (default)

        >0      a greater degree of debugging is performed and more
                    verbose messages are printed (regress.cal uses 1).

    The "user_debug" is provided for use by users.  Calc ignores this value
    other than to set it to 0 by default (for both "oldstd" and "newstd").
    No calc code or shipped library will change this value other than
    during startup or during a config("all", xyz) call.

    The following is suggested as a convention for use of "user_debug".
    These are only suggestions: feel free to use it as you like:

        <-1     no debug messages are printed though some internal
                    debug actions and information may be collected

        -1      no debug messages are printed, no debug actions will be taken

        0       very little, if any debugging is performed.  The only output
                    are from fatal errors. (default)

        >0      a greater degree of debugging is performed and more
                    verbose messages are printed

    Added more code related to the BLOCK type.

    Added blkalloc() builtin.

    Split NAMETYPE definition out into nametype.h.

    Added OCTET type for use in processing block[i].

    Added free, copy, cmp, quickhash and print functions for
    HASH, BLOCK and OCTET.

    Added notes to config.h about what needs to be looked at when
    new configuration items are added.

    The null() builtin now takes arguments.

    Given the following:

        obj point {x,y}
        obj point P, Q

    will will now create P and Q as obj point objects.

    Added xx_or, xx_and, xx_not and xx_fact objfuncs.

    Added the custom() builtin function.  The custom() builtin
    interface is designed to make it easier for local custom
    modification to be added to calc.  Custom functions are
    non-standard or non-portable code.  For these reasons, one must can
    only execute custom() code by way of an explicit action.

    By default, custom() returns an error.  A new calc command line
    option of '-C' is required (as well as ALLOW_CUSTOM= -DCUSTOM
    Makefile variable set) to enable it.

    Added -C as a calc command line option.  This permits the
    custom() interface to be used.

    Added ALLOW_CUSTOM Makefile variable to permanently disable
    or selective enable the custom builtin interface.

    The rm() builtin now takes multiple filenames.  If the first
    arg is "-f", then 'no-such-file' errors are ignored.

    Added errcount([count]) builtin to return or set the error
    counter.  Added errmax([limit]) to return or set the error
    count limiter.

    Added -n as a calc command line option.  This has the effect
    of calling config("all", "newstd") at startup time.

    Added -e as a calc command line option to ignore all environment
    variables at startup time.  The getenv() builtin function will
    still return values, however.

    Added -i as a calc command line option.  This has the effect
    ignoring when errcount() exceeds errmax().

    Changed the config("maxerr") name to config("maxscan").  The
    old name of "maxerr" is kept for backward compatibility.

    Using an unknown -flag on the calc command like will
    generate a short usage message.

    Doing a 'help calc' displays the same info as 'help usage'.

    The 'make check' rule now uses the -i calc command line flag
    so that regress.cal can continue beyond when errcount exceeds
    errmax.  In regress.cal, vrfy() reports when errcount exceeds
    errmax and resets errmax to match errcount.  This check
    and report is independent of the test success of failure.

    Fixed missing or out of order tests in regress.cal.

    Misc Makefile cleanup in lib/Makefile and help/Makefile.

    The default errmax() value on startup is now 20.

    The custom() interface is now complete.  See help/custom and
    custom/HOW_TO_ADD files, which show up as the custom and new_custom
    help files, for more information.

    The help command will search ${LIBDIR}/custhelp if it fails to find
    a file in ${LIBDIR}.  This allows the help command to also print
    help for a custom function.  However if a standard help file and a
    custom help file share the same name, help will only print the
    standard help file.  One can skip the standard help file and print
    the custom help file by:

        help custhelp/name

    or by:

        custom("help", "name")

    Added minor sanity checks the help command's filename.

    Added show custom to display custom function information.

    Added the contrib help page to give information on how
    and where to submit new calc code, modes or custom functions.

    Added comment information to value.h about what needs to be
    checked or modified when a new value type is added.

    Both size(x) and sizeof(x) return information on all value types.
    Moved size and sizeof information from func.c and into new file: size.c.

    Added custom("devnull") to serve as a do-nothing interface tester.

    Added custom("argv" [,arg ...]) to print information about args.

    Added custom("sysinfo", "item") to print an internal calc #define
    parameter.

    The make depend rule also processes the custom/Makefile.

    Added xx_max and xx_min for objfuncs.

    The max(), min() builtins work for lists.


The following are the changes from calc version 2.10.3t3 to 2.10.3t4.15:

    The priority of unary + and - to that of binary + and - when they are
    applied to a first or only term.  Thus:

        -16^-2 == -1/256
        -7^2 == -49
        -3! == -6

    Running ranlib is no longer the default.  Systems that need RANLIB
    should edit the Makefile and comment back in:

        RANLIB=ranlib

    Dropped support of SGI r8k.

    Added support for the SGI r5k.

    Added support for SGI Mips compiler version 7.1 or later.

    Removed "random" as a config() option.

    Removed CCZPRIME Makefile variable.

    Added zsquaremod() back into zmod.c to be used by the Blum-Blum-Shub
    generator for the special case of needing x^2 mod y.

    Moved the Blum-Blum-Shub code and defines from zrand.c and zrand.h
    into zrandom.c and zrandom.h.  Now only the a55 generator resides
    in zrand.c and zrand.h.

    Added random, srandom and randombit help files.

    Added random(), srandom() and randombit() builtin functions.  The
    cryptographically strong random number generator is code complete!

    Removed cryrand.cal now that a Blum-Blum-Shub generator is builtin.

    Improved the speed of seedrandom.cal.  It now uses the 13th
    builtin Blum-Blum-Shub seed.

    The randmprime.cal script makes use of the Blum-Blum-Shub generator.

    Added randombitrun.cal and randomrun.cal calc library files.
    These are the Blum-Blum-Shub analogs to the randbitrun.cal
    and randrun.cal a55 tests.

    Improved hash.c interface to lower level hash functions.  The hash
    interface does not yet have a func.c interface ...  it is still
    under test.

    Added randombitrun.cal to test the Blum-Blum-Shub generator.

    Added calc.h, hash.h, shs.h and value.h to LIB_H_SRC because some
    of the libcalc.a files need them.

    In the original version, each call to newerror(str) created a new
    error-value.  Now a new value will be created only if str has not
    been used in a previous call to newerror().  In effect, the string
    serves to identify the error-value; for example:

            return newerror("Non-integer argument");

    can be used in one or more functions, some of which may be
    repeatedly called, but after it has been called once, it will
    always return the same value as if one had initially used the
    assignment:

            non_integer_argument_error = newerror("Non-integer argument")

    and then in each function used:

            return non_integer_argument_error;

    The new definition of newerror() permits its freer use in cases like:

            define foo(a) {

                    if (!isint(a))
                            return newerror("Non-integer argument");
                    ...
            }

    One might say that "new" in "newerror" used to mean being different
    from any earlier error-value.  Now it means being not one of the
    "original" or "old" error-values defined internally by calc.

    As newerror() and newerror("") specify no non-null string, it has
    been arranged that they return the same as newerror("???").

    Added "show errors" command analogous to "show functions" for
    user-defined functions.  One difference is that whereas the
    functions are created by explicit definitions, a new described
    error is created only when a newerror(...) is executed.

    Fixed macro symbol substitution problem uncovered by HPUX cpp bug in
    HVAL and related zrand.h macros.

    Added +e to CCMISC for HP-UX users.

    Fixed the prompt bug.

    Eliminated the hash_init() initialization function.

    The 'struct block' has been moved from value.c to a new file: block.h.

    Added "blkmaxprint" config value, which limits the octets to print
    for a block.  A "blkmaxprint" of 0 means to print all octets of a
    block, regardless of size.  The default is to print only the first
    256 octets.

    The "blkverbose" determines if all lines, including duplicates
    should be printed.  If TRUE, then all lines are printed.  If false,
    duplicate lines are skipped and only a "*" is printed in a style
    similar to od.  This config value has not meaning if "blkfmt" is
    "str".  The default value for "blkverbose" is FALSE: duplicate
    lines are not printed.

    The "blkbase" determines the base in which octets of a block
    are printed.  Possible values are:

        "hexadecimal"           Octets printed in 2 digit hex
        "hex"

        "octal"                 Octets printed in 3 digit octal
        "oct"

        "character"             Octets printed as chars with non-printing
        "char"                      chars as \123 or \n, \t, \r

        "binary"                Octets printed as 0 or 1 chars
        "bin"

        "raw"                   Octets printed as is, i.e. raw binary
        "none"

    The default "blkbase" is "hex".

    The "blkfmt" determines for format of how block are printed:

        "line"          print in lines of up to 79 chars + newline
        "lines"

        "str"           print as one long string
        "string"
        "strings"

        "od"            print in od-like format, with leading offset,
        "odstyle"          followed by octets in the given base
        "od_style"

        "hd"            print in hex dump format, with leading offset,
        "hdstyle"          followed by octets in the given base, followed
        "hd_style"         by chars or '.' if no-printable or blank

    The default "blkfmt" is "hd".

    Fixed a bug in coth() when testing acoth using coth(acoth(x)) == x
    within the rounding error.

    Assignments to matrices and objects has been changed.  The assignments in:

        A = list(1,2,3,4);
        B = makelist(4) = {1,2,3,4};

    will result in A == B.  Then:

        A = {,,5}

    will result in A == list(1,2,5,4).

    Made minor edits to most help files beginning with a thru d.

    Fixed error in using cmdbuf("").


The following are the changes from calc version 2.10.3t0 to 2.10.3t2:

    Bumped to version 2.10.3 due to the amount of changes.

    Renamed qabs() to qqabs() to avoid conflicts with stdlib.h.

    Fixed a casting problem in label.c.

    A lot of work was performed on the code generation by Ernest Bowen
    <ernie at turing dot une dot edu dot au>.    Declarations no longer
    need to precede code:

        define f(x) {
                local i = x^2;
                print "i = ":i;
                local j = i;
                ...
        }

    The scope of a variable extends from the end of the declaration (including
    initialization code for the variable) at which it is first created
    to the limit given by the following rules:

        local variable: to the end of the function being defined

        global variable: to the end of the session with calc

        static within a function definition: to the first of:

            an end of a global, static or local declaration (including
            initialization code) with the same identifier

            the end of the definition

        static at top level within a file: to the first of:

            the next static declaration of the identifier at top level
            in the file,

            the next global declaration of the identifier at top level
            in the file or in any function definition in the file,

            the next global declaration of the identifier at any level
            in a file being read as a result of a "read" command,

            the end of the file.

    The scope of a top-level global or static variable may be
    interrupted by the use of the identifier as a parameter or local or
    static variable within a function definition in the file being
    read; it is restored (without change of value) after the definition.

    For example, The two static variables a and b are created,
    with zero value, when the definition is read; a is initialized
    with the value x if and when f(x) is first called with a positive
    even x, b is similarly initialized if and when f(x) is first called
    positive odd x.  Each time f(x) is called with positive integer x,
    a or b is incremented.  Finally the values of the static variables
    are assigned to the global variables a and b, and the resulting
    values displayed.  Immediately after the last of several calls to
    f(x), a = 0 if none of the x's have been positive even, otherwise
    a = the first positive even x + the number of positive even x's,
    and b = 0 if none of the x's have been positive odd, otherwise
    b = the first positive odd x + the number of positive odd x's:

        define f(x) {
                if (isint(x) && x > 0) {
                        if (iseven(x)) {
                                static a = x;
                                a++;
                        } else {
                                static b = x;
                                b++;
                        }
                }
                global a = a, b = b;
                print "a =",a,"b =",b;
        }

    Fixed some faults in the handling of syntax errors for the matrix
    and object creation operators mat and obj.  In previous versions of calc:

        mat;                            <- Bad dimension 0 for matrix
        mat A;                          <- Bad dimension 0 for matrix
        global mat A;                   <- Bad dimension 0 for matrix
        mat A[2], mat B[3]              <- Semicolon expected
        global mat A[2], mat B[3]       <- Bad syntax in declaration statement

    Now:

        this statement                  has the same effect as
        --------------                  ----------------------
        mat A[2], B[3]                  (A = mat[2]), B[3]

        global mat A[2], B[3]           global A, B; A = mat[2]; B = mat[3];

    Initialization remains essentially as before except that for objects,
    spaces between identifiers indicate assignments as in simple variable
    declarations.  Thus, after:

        obj point {x,y};
        obj point P, Q R = {1,2}

    P has {0,0}, Q and R have {1,2}.  In the corresponding expression with
    matrices commas between identifiers before the initialization are ignored.
    For example:

        this statement                  has the same effect as
        --------------                  ----------------------
        mat A, B C [2] = {1,2}          A = B = C = (mat[2] = {1,2})

    One can also do things like:

        L = list(mat[2] = {1,2}, obj point = {3,4}, mat[2] = {5,6})
        A = mat[2,2] = {1,2,3,4}^2
        B = mat[2,2] = {1,2,3,4} * mat[2,2] = {5,6,7,8}

    where the initialization = has stronger binding than the assignment = and
    the * sign.

    Matrices and objects can be mixed in declarations after any simple
    variables as in:

        global a, b, mat A, B[2] = {3,4}, C[2] = {4,5}, obj point P = {5,6}, Q

    Fixed some bugs related to global and static scoping.  See the
    5200 regress test and lib/test5200.cal for details.

    Optimized opcode generator so that functions defined using '=' do not
    have two unreached opcodes.  I.e.,:

        define f(x) = x^2
        show opcodes f

    Also unreachable opcodes UNDEF and RETURN are now not included at
    the end of any user-defined function.

    Changed the "no offset" indicator in label.c from 0 to -1; this
    permits goto jumps to the zero opcode position.

    Changed the opcode generation for "if (...)" followed by
    "break", "continue", or "goto", so that only one jump opcode is
    required.

    A label can now be immediately by a right-brace.  For example:

        define test_newop3(x) {if (x < 0) goto l132; ++x; l132: return x;}

    The LONG_BITS make variable, if set, will force the size of a long
    as well as forcing the USB8, SB8, USB16, SB16, USB32, SB32,
    HAVE_B64, USB64, SB64, U(x) and L(x) types.  If the longbits
    program is given an arg (of 32 or 64), then it will output
    based on a generic 32 or 64 bit machine where the long is
    the same size as the wordsize.

    Fixed how the SVAL and HVAL macros were formed for BASEB==16 machines.

    Dropped explicit Makefile support for MIPS r8k since these processors
    no longer need special compiler flags.

    SGI 6.2 and later uses -xansi.


The following are the changes from calc version 2.10.2t33 to 2.10.2t34:

    Fixed a bug related to fact().

    Thanks to Ernest Bowen <ernie at turing dot une dot edu dot au>,
    for two or three arguments,

            search(x, val, start);
            rsearch(x, val, start);

    and for matrix, list or association x:

            search(f, str, start);
            rsearch(f, str, start);

    for a file stream f open for reading, behave as before except for a few
    differences:

        (1) there are no limits on the integer-valued start.

        (2) negative values of start are interpreted as offsets from the size of
            x and f.  For example,

                    search(x, val, -100)

            searches the last 100 elements of x for the first i for which
            x[[i]] = val.

        (3) for a file f, when start + strlen(str) >= size(f) and
            search(f, str, start) returns null, i.e. str is
            not found, the file position after the search will be

                    size(f) - strlen(str) + 1

            rather than size(f).

    For four arguments:

            search(a, b, c, d)
            rsearch(a, b, c, d),

    a has the role of x or f, and b the role of val or str as described
    above for the three-argument case, and for search(), c is
    essentially "start" as before, but for rsearch() is better for c
    and d to be the same as for search().  For a non-file case, if:

             0 <= c < d <= size(a),

    the index-interval over which the search is to take place is:

             c <= i < d.

    If the user has defined a function accept(v,b), this is used rather
    than the test v == b to decide for matrix, list, or association
    searches when a "match" of v = a[[i]] with b occurs. E.g.  after:

             define accept(v,b) = (v >= b);

    then calling:

             search(a, 5, 100, 200)

    will return, if it exists, the smallest index i for which
    100 <= i < 200 and a[[i]] >= 5.  To restore the effect of
    the original "match" function, one would then have to:

             define accept(v,b) == (v == b).

    Renamed the calc symbol BYTE_ORDER to CALC_BYTE_ORDER in order
    to avoid conflict.

    Added beer.cal and hello.cal lib progs in support of:   :-)

        http://www.ionet.net/~timtroyr/funhouse/beer.html
        http://www.latech.edu/~acm/HelloWorld.shtml


The following are the changes from calc version 2.10.2t25 to 2.10.2t32:

    Eliminated use of VARARG and <varargs.h>.  Calc supports only
    <stdarg.h>.  The VARARGS Makefile variable has been eliminated.

    Source is converted to ANSI C.  In particular, functions
    will now have ANSI C style args.  Any comments from old K&R
    style args have been moved to function comment section.

    Removed prototype.h.  The PROTO() macro is no longer needed
    or supported.

    Added mfactor.cal to find the smallest factor of a Mersenne number.

    The built .h file: have_times.h, determines if the system has
    <time.h>, <times.h>, <sys/time.h> and <sys/times.h>.

    Because shs.c depends on HASHFUNC, which in turn depends on
    VALUE, shs.o has been moved out of libcalc.a.  For the same
    reasons, hash.h and shs.h are not being installed into
    the ${LIBDIR} for now.

    A number of the regression tests that need random numbers now
    use different seeds.

    Fixes for compiling under BSDI's BSD/OS 2.0.  Added a Makefile
    section for BSD/OS.

    Added a Makefile compile section for Dec Alpha without gcc ...
    provides a hack-a-round for Dec Alpha cc bug.

    Minor comment changes to lucas.cal.

    Added pix.cal, a slow painful but interesting way to compute pix(x).

    Confusion over the scope of static and global values has been reduced
    by a patch from Ernest Bowen <ernie at turing dot une dot edu dot au>.

        The change introduced by the following patch terminates the
        scope of a static variable at any static declaration with the
        same name at the same level, or at any global declaration with
        the same name at any level.  With the example above, the scope
        of the static "a" introduced in the third line ends when the
        "global a" is read in the last line.  Thus one may now use the
        same name in several "static" areas as in:

            ; static a = 10;
            ; define f(x) = a + x;
            ; static a = 20;
            ; define g(x) = a + x;
            ; global a;

        The first "a" exists only for the definition of f(); the second
        "a" only for the definition of g().  At the end one has only
        the global "a".

        Ending the scope of a static variable in this way is consistent
        with the normal use of static variables as in:

            ; static a = 10;
            ; define f(x) {static a = 20; return a++ + x;}
            ; define g(x) = a + x;
            ; global a;

        The scope of the first "a" is temporarily interrupted by the
        "static a" in the second line; the second "a" remains active
        until its scope ends with the ending of the definition of f().
        Thus one ends with g(x) = 10 + x and on successive calls to
        f(), f(x) returns 20 + x, 21 + x, etc.  With successive "static
        a" declarations at the same level, the active one at any stage
        is the most recent; if the instructions are being read from a
        file, the scope of the last "static a" ends at the end-of-file.

        Here I have assumed that no "global a" is encountered.  As
        there can be only one global variable with name "a", it seems
        to me that its use must end the scope of any static "a".  Thus
        the changes I introduce are such that after:

            ; global a = 10;
            ; define f(x) = a + x;
            ; static a = 20;
            ; define g(x) = a + x;
            ; define h(x) {global a = 30; return a + x;}
            ; define i(x) = a + x;

        g(x) will always return 20 + x, and until h(x) has been called,
        f(x) and i(x) will return 10 + x; when h(x) is called, it
        returns 30 + x and any later call to f(x) or i(x) will return
        30 + x.  It is the reading of "global a" in the definition of
        h() that terminates the scope of the static a = 20, so that the
        "a" for the last line is the global variable defined in the
        first line.  The "a = 30" is executed only when h() is called.

        Users who find this confusing might be well advised to use
        different names for different variables at the same scope level.

        The other changes produced by the patch are more straightforward,
        but some tricky programming was needed to get the possibility of
        multiple assignments and what seems to be the appropriate order
        of executions and assignments.  For example, the order for the
        declaration:

                global a, b = expr1, c, d = expr2, e, f

        will be:

                evaluation of expr1;
                assignment to b;
                evaluation of expr2;
                assignment to d;

        Thus the effect is the same as for:

                a = 0; b = expr1; c = 0; d = expr2; e = 0; f = 0;

        The order is important when the same name is used for different
        variables in the same context.  E.g. one may have:

                define f(x) {
                        global a = 10;
                        static a = a;
                        local a = a--;

                        while (--a > 0)
                                x++;
                        return x;
                }

        Every time this is called, the global "a" is assigned the value
        10.  The first time it is called, the value 10 is passed on to
        the static "a" and then to the local "a".  In each later call
        the "static a = a" is ignored and the static "a" is one less than
        it was in the preceding call.  I'm not recommending this style of
        programming but it is good that calc will be able to handle it.

        I've also changed dumpop to do something recent versions do not do:
        distinguish between static and global variables with the same name.

        Other changes: commas may be replaced by spaces in a sequence of
        identifiers in a declaration. so one may now write:

                global a b c = 10, d e = 20

        The comma after the 10 is still required.  Multiple occurrences
        of an identifier in a local declaration are now acceptable as
        they are for global or static declarations:

                local a b c = 10, a = 20;

        does the same as:

                local a b c;
                a = b = c = 10;
                a = 20;

        The static case is different in that:

                static a b c = 10, a = 20;

        creates four static variables, the first "a" having a very short and
        useless life.

    Added new tests to verify the new assignments above.

    Added the builtin test(x) which returns 1 or 0 according as x tests
    as true or false for conditions.

    Added have_posscl.c which attempts to determine if FILEPOS is
    a scalar and defines HAVE_FILEPOS_SCALAR in have_posscl.h
    accordingly.  The Makefile variable HAVE_POSSCL determines
    if have_posscl.c will test this condition or assume non-scalar.

    Added have_offscl.c which attempts to determine if off_t is
    a scalar and defines HAVE_OFF_T_SCALAR in have_posscl.h
    accordingly.  The Makefile variable HAVE_OFFSCL determines
    if have_offscl.c will test this condition or assume non-scalar.

    Reading to EOF leaves you positioned one character beyond
    the last character in the file, just like Un*x read behavior.

    Calc supports files and offsets up to 2^64 bytes, if the OS
    and file system permits.


The following are the changes from calc version 2.10.2t4 to 2.10.2t24:

    Added makefile debugging rules:

        make chk        like a 'make check' (run the regression tests)
                        except that only a few lines around interesting
                        (and presumable error messages) are printed.
                        No output if no errors are found.

        make env        print important makefile values

        make mkdebug    'make env' + version information and a
                        make with verbose output and printing of
                        constructed files

        make debug      'make mkdebug' with a 'make clobber'
                        so that the entire make is verbose and
                        a constructed files are printed

     Improved instructions in 'BUGS' section on reporting problems.
     In particular we made it easy for people to send in a full
     diagnostic output by sending 'debug.out' which is made as follows:

        make debug > debug.out

     Added -v to calc command line to print the version and exit.

     Fixed declarations of memcpy(), strcpy() and memset() in the
     case of them HAVE_NEWSTR is false.

     Fixed some compile time warnings.

     Attempting to rewind a file this is not open generates an error.

     Noted conversion problems in file.c in triple X comments.

     Some extremely brain dead shells cannot correctly deal with if
     clauses that do not have a non-empty else statement.  Their
     exit bogosity results in make problems.  As a work-a-round,
     Makefile if clauses have 'else true;' clauses for if statements
     that previously did not have an else clause.

     Fixed problems where the input stack depth reached the 10 levels.

     The show keyword is now a statement instead of a command:

        ; define demo() {local f = open("foo", "w"); show files; fclose(f);}
        ; demo()

     Added a new trace option for display of links to real and complex
     numbers.  This is activated by config("trace", 4).  The printing of
     a real number is immediately followed by "#" and the number of links
     to that number; complex numbers are printed in the same except for
     having "##" instead of "#".  <ernie at turing dot une dot edu dot au>

     The number of links for a number value is essentially the number of value
     locations at which it is either stored or deemed to be stored.  Here a
     number value is the result of a reading or evaluation; when the result
     is assigned to lvalues, "linking" rather than copying occurs.  Different
     sets of mutually linked values may contain the same number.  For example:

        a = b = 2 + 3; x, y = 2 + 3;

     a and b are linked, and x and y are linked, but a and x are not linked.

     Revised the credits help file and man page.  Added archive help
     file to indicate where recent versions of calc are available.

     The regression test suite output has been changed so that it will
     output the same information regardless of CPU performance.  In
     particular, CPU times of certain tests are not printed.  This allows
     one to compare the regression output of two different systems easier.

     A matrix or object declaration is now considered an expression
     and returns a matrix or object of the specified type.  Thus one may
     use assignments like:

        A = mat[2];             /* same as: mat A[2]; */
        P = obj point;          /* same as: obj point P; */

     The obj and mat keywords may be with "local", "global", "static" as in:

        local mat A[2];

     Several matrices or objects may be assigned or declared in the one
     statement, as in:

        mat A, B[2], C[3];      /* same as: mat A[2], B[2], C[3] */

     except that only one matrix creation occurs and is copied as in:

        A = B = mat[2];

     Initialization of matrices and objects now occur before assignments:

        mat A, B [2] = {1,2};   /* same as: A = B = (mat[2] = {1,2}); */

     Missing arguments are considered as "no change" rather than
     "assign null values".  As in recent versions of calc, the default
     value assigned to matrix elements is zero and the default for object
     elements is a null value).  Thus:

        mat A[2] = {1,2};
        A = { , 3};

     will change the value of A to {1,3}.

     If the relevant operation exists for matrices or has been defined for
     the type of object A is, the assignment = may be combined with +, -, *,
     etc. as in:

        A += {3, 4};            /* same as: A[0] += 3; A[1] += 4; */
        A += { };               /* same as: A += A; */

     In (non-local) declarations, the earlier value of a variable may be
     used in the initialization list:

        mat A[3]={1,2,3}; mat A[3]={A[2],A[1],A[0]}; /* same as: A={3,2,1} */

     Also:

        mat A[3] = {1,2,3};
        mat A[3] = {A, A, A};

     produces a 3-element matrix, each of whose elements is a 3-element matrix.

     The notation A[i][j] requires A[i] to be a matrix, whereas B[i,j]
     accesses an element in a 2-dimensional matrix.  Thus:

        B == A[i]       implies         A[i][j] = B[j]

     There is requirement in the use of A[i][j] that the matrices A[i]
     for i = 0, 1, ... all be of the same size.  Thus:

        mat A[3] = {(mat[2]), (mat[3]), (mat[2])};

     produces a matrix with a 7-element structure:

        A[0][0], A[0][1], A[1][0], A[1][1], A[1][2], A[2][0], A[2][1]

     One can initialize matrices and objects whose elements are matrices
     and/or objects:

        obj point {x,y}
        obj point P;
        obj point A = {P,P};

     or:

        obj point {x,y};
        obj point P;
        mat A[2] = {P,P};
        A = {{1,2}, {3,4}};

     The config("trace", 8) causes opcodes of newly defined functions
     are displayed.  Also show can now show the opcodes for a function.
     For example:

        config("trace", 8);
        define f(x) = x^2;
        show opcodes f;
        define g(x,y) {static mat A[2]; A += {x,y}; return A;}
        show opcodes g
        g(2,3);
        show opcodes g;
        g(3,4);

     The two sequences displayed for f should show the different ways
     the parameter is displayed.  The third sequence for g should also
     show the effects of the static declaration of A.

     Fixed a number of compiler warning and type cast problems.

     Added a number of new error codes.

     Misc bug fixes for gcc2 based Sparc systems.

     Fixed a bug in the SVAL() macro on systems with 'long long'
     type and on systems with 16 bit HALFs.

     Reduced the Makefile CC set:

         CCOPT are flags given to ${CC} for optimization
         CCWARN are flags given to ${CC} for warning message control
         CCMISC are misc flags given to ${CC}

         CFLAGS are all flags given to ${CC}
                [[often includes CCOPT, CCWARN, CCMISC]]
         ICFLAGS are given to ${CC} for intermediate progs

         CCMAIN are flags for ${CC} when files with main() instead of CFLAGS
         CCSHS are flags given to ${CC} for compiling shs.c instead of CFLAGS

         LCFLAGS are CC-style flags for ${LINT}
         LDFLAGS are flags given to ${CC} for linking .o files
         ILDFLAGS are flags given to ${CC} for linking .o files
                  for intermediate progs

         CC is how the C compiler is invoked

    Added more tests to regress.cal.

    Port to HP-UX.

    Moved config_print() from config.c to value.c so prevent printvalue()
    and freevalue() from being unresolved symbols for libcalc.a users.

    Calc will generate "maximum depth reached" messages or errors when
    reading or eval() is attempted at maximum input depth.

    Now each invocation of make is done via ${MAKE} and includes:

        MAKE_FILE=${MAKE_FILE}
        TOPDIR=${TOPDIR}
        LIBDIR=${LIBDIR}
        HELPDIR=${HELPDIR}

    Setting MAKE_FILE= will cause make to not re-make if the Makefile
    is edited.

    Added libinit.c which contains the function libcalc_call_me_first().
    Users of libcalc.a MUST CALL libcalc_call_me_first BEFORE THEY USE
    ANY OTHER libcalc.a functions!

    Added support for the SGI IRIX6.2 (or later) Mongoose 7.0 (or later)
    C Compiler for the r4k, r8k and r10k.  Added LD_NO_SHARED for
    non-shared linker support.

    Re-ordered and expanded options for the DEBUG make variable.

    Make a few minor cosmetic comment changes/fixes in the main Makefile.

    Statements such as:

                mat A[2][3];

    now to the same as:

                mat M[3];
                mat A[2] = {M, M};

    To initialize such an A one can use a statement like

                A = {{1,2,3}, {4,5,6}};

    or combine initialization with creation by:

                mat A[2][3] = {{1,2,3}, {4,5,6}};

    One would then have, for example, A[1][0] = 4.  Also, the inner braces
    cannot be removed from the initialization for A:

                mat A[2][3] = {1,2};

    results in exactly the same as:

                mat A[2] = {1,2};

    Added rm("file") builtin to remove a file.

    The regress test sections that create files also use rm() to remove
    them before and afterward.

    Added 4400-4500 set to test new mat and obj initialization rules.

    Added 4600 to test version file operations.

    Added CCZPRIME Makefile variable to the set for the short term
    to work around a CC -O2 bug on some SGI machines.

    Added regression test of _ variables and function names.

    Added read of read and write, including read and write test for
    long strings.

    Fixed bug associated with read of a long string variable.

    Renumbered some of the early regress.cal test numbers to make room
    for more tests.  Fixed all out of sequence test numbers.  Fixed some
    malformed regression reports.

    Renamed STSIZE_BITS to OFF_T_BITS.  Renamed SWAP_HALF_IN_STSIZE to
    SWAP_HALF_IN_OFF_T.


The following are the changes from calc version 2.10.2t1 to 2.10.2t3:

    Fixed bug in the regression suite that made test3400 and test4100
    fail on correct computations.

    The randbit() builtin, when given to argument, returns 1 random bit.

    Fixed a bug in longlong.c which made is generate a syntax error
    on systems such as the PowerPC where the make variable LONGLONG
    was left empty.

    By default, the Makefile leaves LONGLONG_BITS empty to allow for
    testing of 64 bit data types.  A few hosts may have problems with
    this, but hopefully not.  Such hosts can revert back to LONGLONG_BITS=0.

    Improved SGI support.  Understands SGI IRIX6.2 performance issues
    for multiple architectures.

    Fixed a number of implicit conversion from unsigned long to long to avoid
    unexpected rounding, sign extension, or loss of accuracy side effects.

    Added SHSCC because shs.c contains a large expression that some
    systems need help in optimizing.

    Added "show files" to display information about all currently open files.

    Calc now prevents user-defined function having the same name as a
    builtin function.

    A number of new error codes (more than 100) have been added.

    Added ctime() builtin for date and time as string value.
    Added time() builtin for seconds since 00:00:00 1 Jan 1970 UTC.
    Added strerror() builtin for string describing error type.
    Added freopen() builtin to reopen a file.
    Added frewind() builtin to rewind a file.
    Added fputstr() builtin to write a null-terminated string to a file.
    Added fgetstr() builtin to read a null-terminated string from a file.
    Added fgetfield() builtin to read next field from file.
    Added strscan() builtin to scan a string.
    Added scan() builtin to scan of a file.
    Added fscan() builtin to scan of a file.
    Added fscanf() builtin to do a formatted scan of a file.
    Added scanf() builtin to do a formatted scan of stdin.
    Added strscanf() builtin to do a formatted scan of a string.
    Added ungetc() builtin to unget character read from a file.

    As before, files opened with fopen() will have an id different from
    earlier files.  But instead of returning the id to the FILEIO slot
    used to store information about it, calc simply uses consecutive
    numbers starting with 3.  A calc file retains its id, even when the
    file has been closed.

    The builtin files(i) now returns the file opened with id == i
    rather than the file with slot number i.  For any i <= lastid,
    files(i) has at some time been opened.  Whether open or closed, it
    may be "reopened" with the freopen() command.  This write to a file
    and then read it, use:

        f = fopen("junk", "w")
        freopen(f, "r")

        To use the same stream f for a new file, one may use:

            freopen(f, mode, newfilename)

        which closes f (assuming it is open) and then opens newfilename on f.

        And as before:

            f = fopen("curds", "r")
            g = fopen("curds", "r")

        results in two file ids (f and g) that refer to the same file
        name but with different pointers.

    Calc now understands "w+", "a+" and "r+" file modes.

    If calc opens a file without a mode there is a "guess" that mode
    "r+" will work for any files with small descriptors found to be
    open.  In case it doesn't (as apparently happens if the file had
    not been opened for both reading and reading) the function now also
    tries "w" and "r", and if none work, gives up.  This avoids having
    "open" files with null fp.

    The builtin rewind() calls the C rewind() function, but one may
    now rewind several files at once by a call like rewind(f1, f2).
    With no argument, rewind() rewinds all open files with id >= 3.

    The functions fputstr(), fgetstr() have been defined to include the
    terminating '\0' when writing a string to a file.  This can be done
    at present with a sequence of instructions like:

        fputs(f, "Landon"); fputc(f, 0);
        fputs(f, "Curt"); fputc(f, 0);
        fputs(f, "Noll"); fputc(f, 0);

        One may now do:

            fputstr(f, "Landon", "Curt", "Noll");

        and read them back by:

            rewind(f);
            x = fgetstr(f);     /* returns "Landon" */
            y = fgetstr(f);     /* returns "Curt" */
            z = fgetstr(f);     /* returns "Noll" */

    The builtin fgetfield() returns the next field of non-whitespace
    characters.

    The builtins scan(), fscan(), strscan() read tokens (fields of
    non-whitespace characters) and evaluates them.  Thus:

        global a,b,c;
        strscan("2+3  4^2\n c=a+b", a, b, 0);

        results in a = 5, b = 16, c = 21

    The functions scanf, fscanf, strscanf behave like the C functions
    scanf, fscanf, sscanf.   The conversion specifiers recognized are "%c",
    "%s", "%[...]" as in C, with the options of *, width-specification,
    and complementation (as in [^abc]), and "%n" for file-position, and
    "%f", "%r", "%e", "%i" for numbers or simple number-expressions - any
    width-specification is ignored; the expressions are not to include any
    white space or characters other than decimal digits, +, -, *, /, e, and i.
    E.g. expressions like 2e4i+7/8 are acceptable.

    The builtin size(x) now returns the size of x if x is an open file
    or -1 if x is a file but not open.  If s is a string, size(s) returns
    characters in s.

    Added builtin access("foo", "w") returns the null value if a file
    "foo" exists and is writable.

    Some systems has a libc symbolic qadd() that conflicted with calc's
    qadd function.  To avoid this, qadd() has been renamed to qqadd().

    The calc error codes are produced from the calcerr.tbl file.
    Instead of changing #defines in value.h, one can not edit calcerr.tbl.
    The Makefile builds calcerr.h from this file.

    Calc error codes are now as follows:

        <0                      invalid
        0 .. sys_nerr-1         system error ala C's errno values
        sys_nerr .. E__BASE-1   reserved for future system errors
        E__BASE .. E__HIGHEST   calc internal errors
        E__HIGHEST+1 .. E_USERDEF-1     invalid
        E_USERDEF ..            user defined errors

    Currently, E__BASE == 10000 and E_USERDEF == 20000.  Of course,
    sys_nerr is system defined however is likely to be < E__BASE.

    Renamed CONST_TYPE (as defined in have_const.h) to just CONST.
    This symbol will either be 'const' or an empty string depending
    on if your compiler understands const.

    CONST is beginning to be used with read-only tables and some
    function arguments.  This allows certain compilers to better
    optimize the code as well as alerts one to when some value
    is being changed inappropriately.  Use of CONST as in:

        int foo(CONST int curds, char *CONST whey)

    while legal C is not as useful because the caller is protected
    by the fact that args are passed by value.  However, the
    in the following:

        int bar(CONST char *fizbin, CONST HALF *data)

    is useful because it calls the compiler that the string pointed
    at by 'fizbin' and the HALF array pointer at by 'data' should be
    treated as read-only.


The following are the changes from calc version 2.10.1t21 to 2.10.2t0:

    Bumped patch level 2.10.2t0 in honor of having help files for
    all builtin functions.  Beta release will happen at the end of
    the 2.10.2 cycle!!!

    Fewer items listed in BUGS due to a number of bug fixes.

    Less todo in the help/todo file because more has already been done.  :-)

    All builtin functions have help files!  While a number need cleanup
    and some of the LIMITS, LIBRARY and SEE ALSO sections need fixing
    (or are missing), most of it is there.  A Big round of thanks goes to
    <ernie at turing dot une dot edu dot au> for his efforts in initial
    write-ups for many of these files!

    The recognition of '\' as an escape character in the format argument
    of printf() has been dropped.  Thus:

        printf("\\n");

    will print the two-character string "\n" rather than the a
    one-character carriage return.  <ernie at turing dot une dot edu dot au>

    Missing args to printf-like functions will be treated as null values.

    The scope of of config("fullzero") has been extended to integers,
    so that for example, after config("mode","real"), config("display", 5),
    config("fullzero", 1), both:

        print 0, 1, 2;
        printf("%d %d %d\n", 0, 1, 2);

    print:

        .00000 1.00000, 2.00000

    The bug which caused calc to exit on:

        b = "print 27+"
        eval(b)

    has been fixed.  <ernie at turing dot une dot edu dot au>

    Fixed bugs in zio.c which caused eval(str(x)) == x to fail
    in non-real modes such as "oct".  <ernie at turing dot une dot edu dot au>

    The following:

        for (i = 1; i < 10; i++) print i^2,;

    now prints the same as:

        for (i = 1; i < 10; i++) print i^2,;

    The show globals will print '...' in the middle of large values.
    <ernie at turing dot une dot edu dot au>

    The param(n) builtin, then n > 0, returns the address rather than
    the value of the n-th argument to save time and memory usage.  This
    is useful when a matrix with big number entries is passed as an arg.
    <ernie at turing dot une dot edu dot au>

    The param(n) builtin, then n > 0, may be used as an lvalue:

        ; define g() = (param(2) = param(1));
        ; define h() = (param(1)++, param(2)--);
        ; u = 5
        ; v = 10
        ; print g(u, &v), u, v;
        5 5 5
        ; print h(&u, &v), u, v;
        5 6 4

    Missing args now evaluate to null as in:

        A = list(1,,3)
        B = list(,,)
        mat C[] = {,,}
        mat D[] = { }


The following are the changes from calc version 2.10.1t20 to 2.10.1t20:

    Changes made in preparation for Blum Blum Shub random number generator.

    REDC bug fixes: <ernie at turing dot une dot edu dot au>

        Fixed yet another bug in zdiv which occasionally caused the "top digit"
        of a nonzero quotient to be zero.

        Fixed a bug in zredcmul() where a rarely required "topdigit" is
        sometimes lost rather than added to the appropriate carry.

    A new function zredcmodinv(ZVALUE z, ZVALUE *res) has been defined
    for evaluating rp->inv in zredcalloc().  <ernie at turing dot une
    dot edu dot au>

    New functions zmod5(ZVALUE *zp) and zmod6(ZVALUE z, ZVALUE *res)
    have been defined to give O(N^1.585)-runtime evaluation of z % m
    for large N-word m.  These require m and BASE^(2*N) // m to have
    been stored at named locations lastmod, lastmodinv.  zmod5() is
    essentially for internal use by zmod6() and zpowermod().  <ernie at
    turing dot une dot edu dot au>

    Changes to rcmul(x,y,m) so that the result is always in [0, m-1].
    <ernie at turing dot une dot edu dot au>

    Changes to some of the detail of zredcmul() so that it should run slightly
    faster.  Also changes to zredcsq() in the hope that it might achieve
    something like the improvement in speed of x^2 compared with x * x.
    <ernie at turing dot une dot edu dot au>

    A new "bignum" algorithm for evaluating pmod(x,k,m) when
    N >= config("pow2").  For the multiplications and squaring
    modulo m, or their equivalent, when N >= config("redc2"),
    calc has used evaluations corresponding to rcout(x * y, m),
    for which the runtime is essentially that of three multiplications.
    <ernie at turing dot une dot edu dot au>

    Yet more additions to the regress.cal test suite.

    Fixed some ANSI-C compile nits in shs.c and quickhash.c.

    Plugs some potential memory leaks in definitions in func.c.
    Expressions such as qlink(vals[2]) in some circumstances are
    neither qfreed nor returned as function values.
    <ernie at turing dot une dot edu dot au>

    The nextcand() and prevcand() functions handle modval, modulus
    and skip by using ZVALUE rather than ZVALUE * and dropping
    the long modulus, etc.  <ernie at turing dot une dot edu dot au>

    Changed a couple of occurrences of itoq(1) or itoq(0) to &_qone_
    and &_qzero_.  <ernie at turing dot une dot edu dot au>

    In definition of f_primetest, changed ztolong(q2->num) to ztoi(q2->num)
    so that the sign of count in ptest(n, count, skip) is not lost; and
    ztolong(q3->num) to q3->num so that skip can be any integer.
    <ernie at turing dot une dot edu dot au>

    In zprime.c, in definition of small_factor(), adds "&& *tp != 1" to
    the exit condition in the for loop so that searching for a factor
    will continue beyond the table of primes, as required for e.g.
    factor(2^59 - 1).  <ernie at turing dot une dot edu dot au>

    Changed zprimetest() so that skip in ptest(n, count, skip)
    determines the way bases for the tests are selected.  Neg values of
    n are treated differently.   When considering factorization,
    primeness, etc. one is concerned with equivalence classes which for
    the rational integers are {0}, {-1, 1}, {-2, 2}, etc.  To refer to
    an equivalence class users may use any of its elements but when
    returning a value for a factor the computer normally gives the
    non-negative member.  The same sort of thing happens with integers
    modulo an integer, with fractions, etc., etc.  E.g. users may refer
    to 3/4 as 6/8 or 9/12, etc.  A simple summary of the way negative n
    is treated is "the sign is ignored". E.g. isprime(-97) and
    nextprime(-97) now return the same as isprime(97) and nextprime(97).
    <ernie at turing dot une dot edu dot au>


The following are the changes from calc version 2.10.1t11 to 2.10.1t19:

    Added many more regression tests to lib/regress.cal.  Some
    due to <ernie at turing dot une dot edu dot au>.

    Added many help files, most due to <ernie at turing dot une dot edu dot au>.

    Fixed exp() and ln() so that when they return a complex value with
    a zero imaginary component, isreal() is true.  <ernie at turing dot
    une dot edu dot au>

    Fixed cast problem in byteswap.c.  <ernie at turing dot une dot edu dot au>

    Fixed memory leak problem where repeated assignments did not
    free the previous value.  <ernie at turing dot une dot edu dot au>

    Complex number ordering/comparison has been changed such that:

        a < b implies a + c < b + c
        a < b and c > 0 implies a * c < b * c
        a < b implies -a > -b

    To achieve a "natural" partial ordering of the complex numbers
    with the above properties, cmp(a,b) for real or complex numbers
    may be considered as follows:

        cmp(a,b) = sgn(re(a) - re(b)) + sgn(im(a) - im(b)) * 1i

    The cmp help file has been updated.

    Change HASH type to QCKHASH.  The HASH type is a name better suited
    for the upcoming one-way hash interface.

    Added the CONFIG type; a structure containing all of the configuration
    values under the control of config().  Added V_CONFIG data type.
    The call config("all") returns a V_CONFIG.  One may now save/restore
    the configuration state as follows:

        x = config("all")
        ...
        config("all",x)

    Added two configuration aliases, "oldstd" (for old backward compatible
    standard configuration) and "newstd" (for new style configuration).
    One may set the historic configuration state by:

        config("all", "oldstd")

    One may use what some people consider to be a better but not backward
    compatible configuration state by:

        config("all", "newstd")

    Renamed config.h (configuration file built during the make) to conf.h.
    Added a new config.h to contain info on the V_CONFIG type.

    Fixed some ANSI C compile warnings.

    The show config output is not indented by only one tab, unless
    config("tab",0) in which case it is not indented.

    The order of show config has been changed to reflect the config
    type values.

    Changed declaration of sys_errlst in func.c to be char *.

    Added quo(x,y,rnd) and mod(x,y,rnd) to give function interfaces
    to // and % with rounding mode arguments.  Extended these functions
    to work for list-values, complex numbers and matrices.
    <ernie at turing dot une dot edu dot au>

    For integer x, cfsim(x,8) returns 0.
    <ernie at turing dot une dot edu dot au>

    Fixed config("leadzero").  <ernie at turing dot une dot edu dot au>

    Set config("cfsim",8) by default (in "oldstd").  Setup initial idea for
    config("all", "newstd") to be the default with the following changes:

        display         10
        epsilon         1e-10
        quo             0
        outround        24
        leadzero        1
        fullzero        1
        prompt          "; "            (allows full line cut/paste)
        more            ";; "           (allows full line cut/paste)

    The "newstd" is a (hopefully) more preferred configuration than the
    historic default.

    The fposval.h file defines DEV_BITS and INODE_BITS giving the
    bit size of the st_dev and st_ino stat elements.  Also added
    SWAP_HALF_IN_DEV and SWAP_HALF_IN_STSIZE.

    Added sec(), csc(), cot(), sech(), csch(), coth(), asec(), acsc(),
    acot(), asech(), acsch() and acoth() builtins. <ernie at turing dot
    une dot edu dot au>

    The initmasks() call is no longer needed.  The bitmask[] array
    is a compiled into zmath.c directly.

    Added isconfig(), ishash(), isrand() and israndom() builtins to
    test is something is a configuration state, hash state, RAND
    state or RANDOM state.

    The lib/cryrand.cal library now no longer keeps the Blum prime
    factors used to form he Blum modulus.  The default modulus has
    been expanded to 1062 bits product of two Blum primes.

    The function hash_init() is called to initialize the hash function
    interface.

    Misc calc man page fixes and new command line updates.

    Fixed bug related to srand(1).

    Cleaned up some warning messages.

    All calls to math_error() now have a /*NOTREACHED*/ comment after
    them.  This allows lint and compiler flow progs to note the jumpjmp
    nature of math_error().  Unfortunately some due to some systems
    not dealing with /*NOTREACHED*/ comments correctly, calls of the form:

        if (foo)
                math_error("bar");

    must be turned into:

        if (foo) {
                math_error("bar");
                /*NOTREACHED*/
        }

    The ploy() function can take a list of coefficients.  See the
    help/poly file.  Added poly.c.  <ernie at turing dot une dot edu
    dot au>

    Fixes and performance improvements to det().  <ernie at turing dot
    une dot edu dot au>

    Renamed atoq() and atoz() to str2q() and str2z() to avoid conflicts
    with libc function names.

    Fixed use of ${NROFF_ARG} when ${CATDIR} and ${NROFF} are set.

    Fixed SWAP_HALF_IN_B64 macro use for Big Endian machines without
    long long or with LONGLONG_BITS=0.

    Added error() and iserror() to generate a value of a given error type.
    See help/error for details.  <ernie at turing dot une dot edu dot au>

    Added singular forms of help files.  For example one can now get
    help for binding, bug, change, errorcode and type.

    The builtin mmin(x, md) has been changed to return the same as
    mod(x, md, 16).  The old mmin(x, md) required md to be a positive
    integer and x to be an integer.  Now md can be any real number; x
    can be real, complex, or a matrix or list with real elements, etc.
    <ernie at turing dot une dot edu dot au>

    The builtin avg(x_1, x_2, ...) has been changed to accept list-valued
    arguments:  a list x_i contributes its elements to the list of
    items to be averaged.  E.g. avg(list(1,2,list(3,4)),5) is treated
    as if it were avg(1,2,3,4,5).  If an error value is encountered in
    the items to be averaged, the first such value is returned.  If the
    number of items to be averaged is zero, the null value is returned.
    <ernie at turing dot une dot edu dot au>

    The builtin hmean(x_1, x_2, ...) has been changed to admit types
    other than real for x_1, x_2, ...; list arguments are treated in
    the same way as in avg().  <ernie at turing dot une dot edu dot au>

    The builtin eval(str) has been changed so that when str has a
    syntax error, instead of call to math_error(), an error value is
    returned.  <ernie at turing dot une dot edu dot au>

    The old frem(x,y) builtin returned the wrong value when y was a power of
    2 greater than 2, e.g. f(8,4) is returned as 4 when its value should be 2.
    This has been fixed by a small change to the definition of zfacrem().
    Calc used to accept with no warning or error message, gcdrem(0,2) or
    generally gcdrem(0,y) for any y with abs(y) > 1, but then went into an
    infinite loop.  This has been fixed by never calling zfacrem() with zero x.
    Both frem(x,y) and gcdrem(x,y) now reject y = -1, 0 or 1 as errors.  For
    nonzero x, and y == -1 or 1, defining frem(x,y) and gcdrem(x,y) to equal
    abs(x) is almost as natural as defining x^0 to be 1.  Similarly, if x is
    not zero then gcdrem(x,0) == 1.  <ernie at turing dot une dot edu dot au>

    Plugged some more memory leaks.

    Fixed bug related randbit(x) skip (where x < 0).

    Added seedrandom.cal to help users use the raw random() interface well.

    Made extensive additions and changes to the rand() and random() generator
    comments in zrand.c.

    Fixed a bug in fposval.c that prevented calc from compiling on systems
    with 16 bit device and/or inodes.  Fixed error messages in fposval.c.

    Fixed bug that would put calc into an infinite loop if it is ran
    with errors in startup files (calc/startup, .calcrc).
    Ha Lam <hl at kuhep5 dot phsx dot ukans dot edu>


The following are the changes from calc version 2.10.0t13 to 2.10.1t10:

    Added SB8, USB8, SB16, USB16, SB32, USB32 typedefs, determined by
    longbits and declared in longbits.h, to deal with 8, 16 and 32 bit
    signed and unsigned values.

    The longbits.h will define HAVE_B64 with a 64 bit type (long or
    longlong) is available.   If one is, then SB64 and US64 typedefs
    are declared.

    The U(x) and L(x) macros only used to define 33 to 64 bit signed
    and unsigned constants.  Without HAVE_B64, these macros cannot
    be used.

    Changed the way zmath.h declares types such as HALF and FULL.

    Changed the PRINT typedef.

    The only place where the long long type might be used is in longlong.c
    and if HAVE_LONGLONG, in longbits.h if it is needed.  The only place
    were a long long constant might be used is in longlong.c.  Any
    long long constants, if HAVE_LONGLONG, are hidden under the U(x) and
    L(x) macros on longbits.h.  And of course, if you don't have long long,
    then HAVE_LONGLONG will NOT be defined and long long's will not be used.

    The longlong.h file is no longer directly used by the main calc source.
    It only comes into play when compiling the longbits tool.

    Added config("prompt") to change the default interactive prompt ("> ")
    and config("more") to change the default continuation prompt (">> ").

    Makefile builds align32.h with determines if 32 bit values must always
    be aligned on 32 bit boundaries.

    The CALCBINDINGS file is searched for along the CALCPATH.  The Makefile
    defines the default CALCBINDINGS is "bindings" (or "altbind") which
    is now usually found in ./lib or ${LIBDIR}.

    Per Ernest Bowen <ernie at turing dot une dot edu dot au>, an optional
    third argument was added  sqrt() so that in sqrt(x,y,z), y and z have
    essentially the same role as in appr(x,y,z) except that of course
    what is being approximated is the sqrt of x.  Another difference is
    that two more bits of z are used in sqrt: bit 5 gives the option of
    exact results when they exist (the value of y is then ignored) and
    bit 6 returns the non-principal root rather than the principal value.

    If commands are given on the command line, leading tabs are not
    printed in output.  Giving a command on the command line implies
    that config("tab",0) was given.

    Pipe processing is enabled by use of -p.  For example:

        echo "print 2^21701-1, 2^23209-1" | calc -p | fizzbin

    In pipe mode, calc does not prompt, does not print leading tabs
    and does not print the initial version header.

    Calc will now form FILE objects for any open file descriptor > 2
    and < MAXFILES.  Calc assumes they are available for reading
    and writing.  For example:

        $ echo "A line of text in the file on descriptor 5" > datafile
        $ calc 5<datafile
        C-style arbitrary precision calculator (version 2.10.1t3)
        [Type "exit" to exit, or "help" for help.]

        ; files(5)
                FILE 5 "descriptor[5]" (unknown_mode, pos 0)
        ; fgetline(files(5))
                "A line of text in the file on descriptor 5"

    The -m mode flag now controls calc's ability to open files
    and execute programs.  This mode flag is a single digit that
    is processed in a similar way as the octal chmod values:

        0   do not open any file, do not execute progs
        1   do not open any file
        2   do not open files for reading, do not execute progs
        3   do not open files for reading
        4   do not open files for writing, do not execute progs
        5   do not open files for writing
        6   do not execute any program
        7   allow everything (default mode)

    Thus if one wished to run calc from a privileged user, one might
    want to use -m 0 in an effort to make calc more secure.

    The -m flags for reading and writing apply on open.
    Files already open are not effected.  Thus if one wanted to use
    the -m 0 in an effort to make calc more secure, but still be
    able to read and write a specific file, one might do:

        calc -m 0 3<a.file 4>b.file

        NOTE: Files presented to calc in this way are opened in an unknown
              mode.  Calc will try to read or write them if directed.

    The maximum command line size it MAXCMD (16384) bytes.  Calc objects to
    command lines that are longer.

    The -u flag cause calc to un-buffer stdin and stdout.

    Added more help files.  Improved other help files.

    Removed trailing blanks from files.

    Removed or rewrite the formally gross and disgusting hacks for
    dealing with various sizes and byte sex FILEPOS and off_t types.

    Defined ilog2(x), ilog10(x), ilog(x,y) so that sign of x is ignored,
    e.g. ilog2(x) = ilog2(abs(x)).

    The sixth bit of rnd in config("round", rnd) and config("bround", rnd)
    is used to specify rounding to the given number of significant
    digits or bits rather than places, e.g. round(.00238, 2, 32)
    returns .0023, round(.00238, 2, 56) returns .0024.


The following are the changes from calc version 2.9.3t11 to 2.10.0t12:

    The default ${LIBDIR}/bindings CALCBINDINGS uses ^D for editing.
    The alternate CALCBINDINGS ${LIBDIR}/altbind uses ^D for EOF.

    The Makefile CC flag system has been changed.  The new CC flag system
    includes:

        CCMAIN are flags for ${CC} when compiling only files with main()
        CCOPT are flags given to ${CC} for optimization
        CCWARN are flags given to ${CC} for warning message control
        CCMISC are misc flags given to ${CC}

        CNOWARN are all flags given to ${CC} except ${CCWARN} flags
        CFLAGS are all flags given to ${CC}
        ICFLAGS are given to ${CC} for intermediate progs

        LCFLAGS are CC-style flags for ${LINT}
        LDFLAGS are flags given to ${CC} for linking .o files
        ILDFLAGS are given to ${CC} for linking .o's for intermediate progs

        CC is how the C compiler is invoked

    The syntax error:

        print a[3][[4]]

    used to send calc into a loop printing 'missing expression'.  This
    has been fixed.

    Added config("maxerr") and config("maxerr",val) to control the
    maximum number of errors before a computation is aborted.

    Removed regress.cal test #952 and #953 in case calc's stdout or
    stderr is re-directed to a non-file by some test suite.

    Changed how <stdarg.h>, <varags.h> or simulate stdarg is determined.
    Changed how vsprintf() vs sprintf() is determined.  The args.h file
    is created by Makefile to test which combination works.  Setting
    VARARG and/or HAVE_VSPRINTF in the Makefile will alter these tests
    and direct a specific combination to be used.  Removed have_vs.c,
    std_arg.h and try_stdarg.c.  Added have_stdvs.c and have_varvs.c.

    Added 3rd optional arg to round(), bround(), appr() to specify the type of
    rounding to be used.

    Moved fnvhash.c to quickhash.c.

    Fixed a bug in appr rounding mode when >= 16.

    Added test2600.cal and test2700.cal. They are used by the regress.cal
    to provide a more extensive test suite for some builtin numeric
    functions.


The following are the changes from calc version 2.9.3t9.2+ to 2.9.3t10:

    Added many help files for builtin functions and some symbols.
    More help files are needed, see help/todo.

    Removed the calc malloc code.  Calc now uses malloc and free to
    manage storage since these implementations are often written to
    work best for the local system.  Removed CALC_MALLOC code and
    Makefile symbol.  Removed alloc.c.

    Added getenv("name"), putenv("name=val") and putenv("name, "val")
    builds for environment variable support thanks to "Dr." "D.J." Picton
    <dave at aps2 dot ph dot bham dot ac dot uk>.

    Added system("shell command") builtin to execute shell commands,
    thanks to "Dr." "D.J." Picton <dave at aps2 dot ph dot bham dot ac dot uk>.

    Added isatty(fd) builtin to determine if fd is attached to a tty
    thanks to "Dr." "D.J." Picton <dave at aps2 dot ph dot bham dot ac dot uk>.

    Added cmdbuf() builtin to return the command line executed by calc's
    command line args thanks to "Dr." "D.J." Picton <dave at aps2 dot
    ph dot bham dot ac dot uk>.

    Added strpos(str1,str2) builtin to determine the first position where
    str2 is found in str1 thanks to "Dr." "D.J." Picton
    <dave at aps2 dot ph dot bham dot ac dot uk>.

    Fixed bug that caused:

        global a,b,c            (newline with no semicolon)
        read test.cal

    the read command to not be recognized.

    The show command looks at only the first 4 chars of the argument so
    that:

        show globals
        show global
        show glob

    do the same thing.

    Added show config to print the config values and parameters thanks
    to Ernest Bowen <ernie at turing dot une dot edu dot au>.

    Added show objtypes to print the defined objects thanks to Ernest Bowen
    <ernie at turing dot une dot edu dot au>.

    Added more builtin function help files.

    Fixed the 3rd arg usage of the root builtin.

    Expanded the regress.cal regression test suite.

    Fixed -- and ++ with respect to objects and assignment (see the 2300
    series in regress.cal).

    Added isident(m) to determine if m is an identity matrix.

    The append(), insert() and push() builtins can now append between
    1 to 100 values to a list.

    Added reverse() and join() builtins to reverse and join lists
    thanks to Ernest Bowen <ernie at turing dot une dot edu dot au>.

    Added sort() builtin to sort lists thanks to Ernest Bowen
    <ernie at turing dot une dot edu dot au>.

    Added head(), segment() and tail() builtins to return the head,
    middle or tail of lists thanks to Ernest Bowen <ernie at turing dot
    une dot edu dot au>.

    Added more and fixed some help files.

    The builtin help file is generated by the help makefile.  Thus it will
    reflect the actual calc builtin list instead of the last time someone
    tried to update it correctly.  :-)

    Fixed non-standard void pointer usage.

    Fixed base() bug with regards to the default base.

    Renamed MATH_PROTO() and HIST_PROTO() to PROTO().  Moved PROTO()
    into prototype.h.

    Fixed many function prototypes.  Calc does not declare functions
    as static in one place and extern in another.  Where reasonable
    function prototypes were added.  Several arg mismatch problems
    were fixed.

    Added support for SGI MIPSpro C compiler.

    Changes the order that args are declared to match the order
    of the function.  Some source tools got confused when:
    arg order did not match as in:

        void
        funct(foo,bar)
                int bar;        /* this caused a problem */
                char *foo;      /* even though it should not! */
        {
        }


The following are the changes from calc version 2.9.3t8 to 2.9.3t9.2:

    Use of the macro zisleone(z) has been clarified.  The zisleone(z) macro
    tests if z <= 1.  The macro zisabsleone(z) tests of z is 1, 0 or -1.
    Added zislezero(z) macro.  Bugs are related to this confusion have
    been fixed.

    Added zge64b(z) macro to zmath.h.

    Added the macro zgtmaxufull(z) to determine if z will fit into a FULL.
    Added the macro zgtmaxlong(z) to determine if z will fit into a long.
    Added the macro zgtmaxulong(z) to determine if z will fit into a unsigned
    long.

    Added the macro ztoulong(z) to convert an absolute value of a ZVALUE to
    an unsigned long, or to convert the low order bits of a ZVALUE.
    Added the macro ztolong(z) to convert an absolute value of a ZVALUE to
    an long, or to convert the low order bits of a ZVALUE.

    Some non-ANSI C compilers define __STDC__ to be 0, whereas all ANSI
    C compiles define it as non-zero.  Code that depends on ANSI C now
    uses #if defined(__STDC__) && __STDC__ != 0.

    Fixed ptest(a,b) bug where (a mod 2^32) < b.  Previously ptest()
    incorrectly returned 1 in certain cases.

    The second ptest() argument, which is now optional, defaults to 1.
    This ptest(x) is the same as ptest(x,1).

    Added an optional 3rd argument to ptest().  The 3rd arg tells how many
    tests to skip.  Thus ptest(a,10) performs the same probabilistic
    tests as ptest(a,3) and ptest(a,7,3).

    The ptest() builtin by default will determine if a value is divisible
    by a trivial prime.  Thus, ptest(a,0) will only perform a quick trivial
    factor check.  If the test count is < 0, then this trivial factor check
    is omitted.  Thus ptest(a,10) performs the same amount of work as
    ptest(a,3) and ptest(a,-7,3) and the same amount of work as
    ptest(a,-3) and ptest(a,7,3).

    Added nextcand(a[,b[,c]]) and prevcand(a[,b[,c]]) to search for the
    next/previous value v > a (or v < a) that passes ptest(v[,b[,c]]).
    The nextcand() and prevcand() builtins take the same arguments
    as ptest().

    Added nextprime(x) and and prevprime(x) return the next and
    previous primes with respect to x respectively.  As of this
    release, x must be < 2^32.  With one argument, they will return
    an error if x is out of range.  With two arguments, they will
    not generate an error but instead will return y.

    Fixed some memory leaks, particularly those related with pmod().

    Fixed some of the array bounds reference problems in domult().

    Added a hack-a-round fix for the uninitialized memory reference
    problems in zsquare/dosquare.

    The LIBRARY file has been updated to include a note about calling
    zio_init() first.  Also some additional useful macros have been noted.

    The lfactor() function returns -1 when given a negative value.
    It will not search for factors beyond 2^32 or 203280221 primes.
    Performance of lfactor() has been improved.

    Added factor(x,y) to look for the smallest factor < min(sqrt(x),y).

    Added libcalcerr.a for a math_error() routine for the convince of
    progs that make use of libcalc.a.  This routine by default will
    print an message on stderr and exit.  It can also be made to
    longjump instead.  See the file LIBRARY under ERROR HANDING.

    Added isprime() to test if a value is prime.  As of this release,
    isprime() is limited to values < 2^32.  With one argument,
    isprime(x) will return an error if x is out of range.  With
    two arguments, isprime(x,y) will not generate an error but
    instead will return y.

    Added pix(x) to return the number of primes <= x.  As of this
    release, x must be < 2^32.  With one argument, pix(x) will
    return an error if x is out of range.  With two arguments,
    pix(x,y) will not generate an error but instead will return y.

    Fixed the way *.h files are formed.  Each file guards against
    multiple inclusion.

    Fixed numeric I/O on 64 bit systems.  Previously the print and
    constant conversion routines assumed a base of 2^16.

    Added support for 'long long' type.  If the Makefile is setup
    with 'LONGLONG_BITS=', then it will attempt to detect support
    for the 'long long' type.  If the Makefile is setup with
    'LONGLONG_BITS=64', then a 64 bit 'long long' is assumed.
    Currently, only 64 bit 'long long' type is supported.
    Use of 'long long' allows one to double the size of the
    internal base, making a number of computations much faster.
    If the Makefile is setup with 'LONGLONG_BITS=0', then the
    'long long' type will not be used, even if the compiler
    supports it.

    Fixed avg() so that it will correctly handle matrix arguments.

    Fixed btrunc() limit.

    The ord("string") function can now take a string of multiple
    characters.  However it still will only operate on the first
    character.

    Renamed stdarg.h to std_arg.h and endian.h endian_calc.h to
    avoid name conflicts with /usr/include on some systems that
    have make utilities that are too smart for their own good.

    Added additive 55 shuffle generator functions rand(), randbits()
    and its seed function srand().  Calling rand(a,b) produces a
    random value over the open half interval [a,b).  With one arg,
    rand(a) is equivalent to rand(0,a).  Calling rand() produces
    64 random bits and is equivalent to rand(0,2^64).

    Calling randbit(x>0) produces x random bits.  Calling randbit(skip<0)
    skips -skip bits and returns -skip.

    The srand() function will return the current state.  The call
    srand(0) returns the initial state.  Calling srand(x), where
    x > 0 will seed the generator to a different state.  Calling
    srand(mat55) (mat55 is a matrix of integers at least 55 elements long)
    will seed the internal table with the matrix elements mod 2^64.
    Finally calling srand(state) where state is a generator state
    also sets/seeds the generator.

    The cryrand.cal library has been modified to use the builtin
    rand() number generator.  The output of this generator is
    different from previous versions of this generator because
    the rand() builtin does not match the additive 55 / shuffle
    generators from the old cryrand.cal file.

    Added Makefile support for building BSD/386 releases.

    The cmp() builtin can now compare complex values.

    Added the errno() builtin to return the meaning of errno numbers.

    Added fputc(), fputs(), fgets(), ftell(), fseek() builtins.

    Added fsize() builtin to determine the size of an open file.

    Supports systems where file positions and offsets are longer than 2^32
    byte, longer than long and/or are not a simple type.

    When a file file is printed, the file number is also printed:

        FILE 3 "/etc/motd" (reading, pos 127)

    Added matsum() to sum all numeric values in a matrix.

    The following code now works, thanks to a fix by <ernie at turing
    dot une dot edu dot au> (Ernest Bowen):

                mat A[3] = {1, 2, 3};
                A[0] = A;
                print A[0];

    Also thanks to ernie, calc can process compound expressions
    such as 1 ? 2 ? 3 : 4 : 5.

    Also^2 thanks to ernie, the = operator is more general:

                (a = 3) = 4             (same as a = 3; a = 4)
                (a += 3) *= 4           (same as a += 3; a *= 4)
                matfill(B = A, 4)       (same as B = A; matfill(B, 4);)

    Also^3 thanks to ernie, the ++ and -- operators are more general.

                a = 3
                ++(b = a)               (a == 3, b == 4)
                ++++a                   (a == 5)
                (++a)++ == 6            (a == 7)
                (++a) *= b              (a == 32, b == 4)

    Fixed a bug related to calling epsilon(variable) thanks to ernie.

    Removed trailing whitespace from source and help files.

    Some compilers do not support the const type.  The file have_const.h,
    which is built from have_const.c will determine if we can or should
    use const.  See the Makefile for details.

    Some systems do not have uid_t.  The file have_uid_t.h, which
    is built from have_uid_t.c will determine if we can or should
    depend on uid_t being typedefed by the system include files.
    See the Makefile for details.

    Some systems do not have memcpy(), memset() and strchr().  The
    file have_newstr.h, which is built from have_newstr.c will
    determine if we can or should depend libc providing these
    functions.  See the Makefile for details.

    The Makefile symbol DONT_HAVE_VSPRINTF is now called HAVE_VSPRINTF.
    The file have_vs.h, which is built from have_vs.c will determine if
    we can or should depend libc providing vsprintf().  See the Makefile
    for details.

    Removed UID_T and OLD_BSD symbols from the Makefile.

    A make all of the upper level Makefile will cause the all rule
    of the lib and help subdirs to be made as well.

    Fixed bug where reserved keyword used as symbol name caused a core dump.


The following are the changes from calc version 2.9.3t7 to 2.9.3t7:

    The 'show' command by itself will issue an error message
    that will remind one of the possible show arguments.
    (thanks to Ha S. Lam <hl at kuhep4 dot phsx dot ukans dot edu>)

    Fixed an ANSI-C related problem with the use of stringindex()
    by the show command.  ANSI-C interprets "bar\0foo..." as if
    it were "bar\017oo...".

    Added a cd command to change the current directory.
    (thanks to Ha S. Lam <hl at kuhep4 dot phsx dot ukans dot edu>)

    Calc will not output the initial version string, startup
    message and command prompt if stdin is not a tty.  Thus
    the shell command:

        echo "fact(100)" | calc

    only prints the result.  (thanks to Ha S. Lam <hl at kuhep4 dot phsx
    dot ukans dot edu>)

    The zmath.h macro zisbig() macro was replaced with zlt16b(),
    zge24b(), zge31b(), zge32b() and zgtmaxfull() which are
    independent of word size.

    The 'too large' limit for factorial operations (e.g., fact, pfact,
    lcmfact, perm and comb) is now 2^24.  Previously it depended on the
    word size which in the case of 64 bit systems was way too large.

    The 'too large' limit for exponentiation, bit position (isset,
    digit, ), matrix operations (size, index, creation), scaling,
    shifting, rounding and computing a Fibonacci number is 2^31.
    For example, one cannot raise a number by a power >= 2^31.
    One cannot test for a bit position >= 2^31.  One cannot round
    a value to 2^31 decimal digit places.  One cannot compute
    the Fibonacci number F(2^31).

    Andy Fingerhut <jaf at dworkin dot wustl dot edu> (thanks!) supplied
    a fix to a subtle bug in the code generation routines.  The basic
    problem was that addop() is sometimes used to add a label to
    the opcode table of a function.  The addop() function did some
    optimization tricks, and if one of these labels happens to be an
    opcode that triggers optimization, incorrect opcodes were generated.

    Added utoz(), ztou() to zmath.c, and utoq(), qtou() to qmath.c
    in preparation for 2.9.3t9 mods.


The following are the changes from calc version 2.9.2 to 2.9.3t7:

    Calc can now compile on OSF/1, SGI and IBM RS6000 systems.

    A number of systems that have both <varargs.h> and <stdarg.h> do
    not correctly implement both types.  On some System V, MIPS and DEC
    systems, vsprintf() and <stdarg.h> do not mix.  While calc will
    pass the regression test, use of undefined variables will cause
    problems.  The Makefile has been modified to look for this problem
    and work around it.

    Added randmprime.cal which find a prime of the form h*2^n-1 >= 2^x
    for some given x.  The initial search points for 'h' and 'n'
    are selected by a cryptographic pseudo-random generator.

    The library script nextprim.cal is now a link to nextprime.cal.
    The lib/Makefile will take care of this link and install.

    The show command now takes singular forms.  For example, the
    command 'show builtin' does the same as 'show builtins'.  This
    allows show to match the historic singular names used in
    the help system.

    Synced 'show builtin' output with 'help builtin' output.

    Fixed the ilog2() builtin.  Previously ilog2(2^-20) returned
    -21 instead of -20.

    The internal function qprecision() has been fixed.  The changes
    ensure that for any e for which 0 < e <= 1:

        1/4 < sup(abs(appr(x,e) - x))/e  <= 1/2.

    Here 'sup' denotes the least upper bound over values of x (supremum).
    Previously calc did: 1/4 <= sup(abs(appr(x,e) - x))/e  < 1.

    Certain 64 bit processors such as the Alpha are now supported.

    Added -once to the READ command.  The command:

        read -once filename

    like the regular READ expect that it will ignore filename if
    is has been previously read.

    Improved the makefile.  One now can select the compiler type.  The
    make dependency lines are now simple foo.o: bar.h lines.  While
    this makes for a longer list, it is easier to maintain and will
    make future Makefile patches smaller.  Added special options for
    gcc version 1 & 2, and for cc on RS6000 systems.

    Calc compiles cleanly under the watchful eye of gcc version 2.4.5
    with the exception of warnings about 'aggregate has a partly
    bracketed initializer'.  (gcc v2 should allow you to disable
    this type of warning with using -Wall)

    Fixed a longjmp bug that clobbered a local variable in main().

    Fixed a number of cases where local variables or malloced storage was
    being used before being set.

    Fixed a number of fence post errors resulting in reads or writes
    just outside of malloced storage.

    A certain parallel processor optimizer would give up on
    code in cases where math_error() was called.  The obscure
    work-a-rounds involved initializing or making static, certain
    local variables.

    The cryrand.cal library has been improved.  Due to the way
    the initial quadratic residues are selected, the random numbers
    produced differ from previous versions.

    The printing of a leading '~' on rounded values is now a config
    option.  By default, tilde is still printed.  See help/config for
    details.

    The builtin function base() may be used to set the output mode or
    base.  Calling base(16) is a convenient shorthand for typing
    config("mode","hex").  See help/builtin.

    The printing of a leading tab is now a config option.  This does not
    alter the format of functions such as print or printf.  By default,
    a tab is printed.  See help/config for details.

    The value atan2(0,0) now returns 0 value in conformance with
    the 4.3BSD ANSI/IEEE 754-1985 math library.

    For all values of x, x^0 yields 1.  The major change here is
    that 0^0 yields 1 instead of an error.

    Fixed gcd() bug that caused gcd(2,3,1/2) to ignore the 1/2 arg.

    Fixed ltol() rounding so that exact results are returned, similar
    to the way sqrt() and hypot() round, when they exist.

    Fixed a bug involving ilog2().

    Fixed quomod(a,b,c,d) to give correct value for d when a is between
    0 and -b.

    Fixed hmean() to perform the necessary multiplication by the number of
    arguments.

    The file help/full is now being built.

    The man page is not installed by default.  One may install either
    the man page source or the cat (formatted man) page.  See the
    Makefile for details.

    Added a quit binding.  The file lib/bindings2 shows how this new
    binding may be used.

    One can now do a 'make check' to run the calc regression test
    within in the source tree.

    The regression test code is now more extensive.

    Updated the help/todo list.  A BUGS file was added.  Volunteers are
    welcome to send in patches!


The following are the changes from calc version 2.9.1 to 2.9.1:

    Fixed floor() for values -1 < x < 0.

    Fixed ceil() for values -1 < x < 0.

    Fixed frac() for values < 0 so that int(x) + frac(x) == x.

    Fixed wild fetch bug in zdiv, zquo and zmod code.

    Fixed bug which caused regression test #719 to fail on some machines.

    Added more regression test code.


The following are the changes from calc version 2.9.0 to 2.9.0:

    A major bug was fixed in subtracting two numbers when the first
    number was zero.  The problem caused wrong answers and core dumps.


The following are the changes from calc version 1.27.0 to 2.8.0:

    Full prototypes have been provided for all C functions, and are used
    if calc is compiled with an ANSI compiler.

    Newly defined variables are now initialized to the value of zero instead
    of to the null value.  The elements of new objects are also initialized
    to the value of zero instead of null.

    The gcd, lcm, and ismult functions now work for fractional values.

    A major bug in the // division for fractions with a negative divisor
    was fixed.

    A major bug in the calculation of ln for small values was fixed.

    A major bug in the calculation of the ln and power functions for complex
    numbers was fixed.

    A major lack of precision for sin and tan for small values was fixed.

    A major lack of precision for complex square roots was fixed.

    The "static" keyword has been implemented for variables.  So permanent
    variables can be defined to have either file scope or function scope.

    Initialization of variables during their declaration are now allowed.
    This is most convenient for the initialization of static variables.

    The matrix definition statement can now be used within a declaration
    statement, to immediately define a variable as a matrix.

    Initializations of the elements of matrices are now allowed.  One-
    dimensional matrices may have implicit bounds when initialization is
    used.

    The obj definition statement can now be used within a declaration
    statement, to immediately define a variable as an object.

    Object definitions can be repeated as long as they are exactly the same
    as the previous definition.  This allows the rereading of files which
    happen to define objects.

    The integer, rational, and complex routines have been made into a
    'libcalc.a' library so that they can be used in other programs besides
    the calculator.  The "math.h" include file has been split into three
    include files: "zmath.h", "qmath.h", and "cmath.h".

Following is a list of visible changes to calc from version 1.26.4 to 1.26.4:

    Added an assoc function to return a new type of value called an
    association.  Such values are indexed by one or more arbitrary values.
    They are stored in a hash table for quick access.

    Added a hash() function which accepts one or more values and returns
    a quickly calculated small non-negative hash value for those values.

Following is a list of visible changes to calc from version 1.26.2 to 1.26.4:

    Misc fixes to Makefiles.

    Misc lint fixes.

    Misc portability fixes.

    Misc typo and working fixes to comments, help files and the man page.

Following is a list of visible changes to calc from version 1.24.7 to 1.26.1:

    There is a new emacs-like command line editing and edit history
    feature.  The old history mechanism has been removed.  The key
    bindings for the new editing commands are slightly configurable
    since they are read in from an initialization file.  This file is
    usually called /usr/lib/calc/bindings, but can be changed by the
    CALCBINDINGS environment variable.  All editing code is
    self-contained in the new files hist.c and hist.h, which can be
    easily extracted and used in other programs.

    Two new library files have been added: chrem.cal and cryrand.cal.
    The first of these solves the Chinese remainder problem for a set
    of modulo's and remainders. The second of these implements several
    very good random number generators for large numbers.

    A small bug which allowed division by zero was fixed.

    A major bug in the mattrans function was fixed.

    A major bug in the acos function for negative arguments was fixed.

    A major bug in the strprintf function when objects were being printed
    was fixed.

    A small bug in the library file regress.cal was fixed.

## Copyright (C) 2001-2017,2021-2023  Landon Curt Noll
##
## Calc is open software; you can redistribute it and/or modify it under
## the terms of the version 2.1 of the GNU Lesser General Public License
## as published by the Free Software Foundation.
##
## Calc is distributed in the hope that it will be useful, but WITHOUT
## ANY WARRANTY; without even the implied warranty of MERCHANTABILITY
## or FITNESS FOR A PARTICULAR PURPOSE.  See the GNU Lesser General
## Public License for more details.
##
## A copy of version 2.1 of the GNU Lesser General Public License is
## distributed with calc under the filename COPYING-LGPL.  You should have
## received a copy with calc; if not, write to Free Software Foundation, Inc.
## 51 Franklin Street, Fifth Floor, Boston, MA  02110-1301, USA.
##
## Under source code control:   1993/06/02 18:12:57
## File existed as early as:    1989
##
## chongo <was here> /\oo/\     http://www.isthe.com/chongo/
## Share and enjoy!  :-)        http://www.isthe.com/chongo/tech/comp/calc/<|MERGE_RESOLUTION|>--- conflicted
+++ resolved
@@ -51,14 +51,11 @@
 
     Put full date range (1989-2025) of calc source into version.h.
 
-<<<<<<< HEAD
     Adding support for pipe/fork/exec via custom functions thanks
     to a contribution by GitHub user @vike2000.
 
     Version 2.16.0.0 will form the basis for the calc v2 to calc v3 fork.
 
-=======
->>>>>>> b799906b
 
 The following are the changes from calc version 2.15.0.7 to 2.15.1.0:
 
